--- conflicted
+++ resolved
@@ -28,8 +28,7 @@
     md = []
     for fname in files:
         ds = from_source("file", earthkit_examples_file(fname))
-<<<<<<< HEAD
-        ds_in.append(ds.to_fieldlist(array_backend=array_backend))
+        ds_in.append(ds.to_fieldlist(array_namespace=array_namespace))
         md += ds_in[-1].get("param")
 
     ds = []
@@ -37,27 +36,14 @@
         # print("len", len(x))
         # ds.append(FieldList.from_array(x.values, [m.override(edition=1) for m in x.metadata()]))
         ds.append(FieldList.from_fields([x.set(values=x.values) for x in x]))
-=======
-        ds_in.append(ds.to_fieldlist(array_namespace=array_namespace))
-        md += ds_in[-1].metadata("param")
-
-    ds = []
-    for x in ds_in:
-        ds.append(FieldList.from_array(x.values, [m.override(edition=1) for m in x.metadata()]))
->>>>>>> d3444124
 
     return (*ds, md)
 
 
 def load_array_fl_file(fname, array_namespace=None):
     ds_in = from_source("file", earthkit_examples_file(fname))
-<<<<<<< HEAD
-    ds_in = ds_in.to_fieldlist(array_backend=array_backend)
+    ds_in = ds_in.to_fieldlist(array_namespace=array_namespace)
     md = ds_in.get("param")
-=======
-    ds_in = ds_in.to_fieldlist(array_namespace=array_namespace)
-    md = ds_in.metadata("param")
->>>>>>> d3444124
 
     # ds = FieldList.from_array(ds_in.values, [m.override(edition=1) for m in ds_in.metadata()])
     ds = FieldList.from_fields([x.set(values=x.values) for x in ds_in])
@@ -71,13 +57,8 @@
     xp = eku_array_namespace(array_namespace)
 
     assert len(ds) == len(md_full)
-<<<<<<< HEAD
     assert ds.get("param") == md_full
-    assert array_backend.allclose(ds[0].values, ds_input[0][0].values)
-=======
-    assert ds.metadata("param") == md_full
     assert xp.allclose(ds[0].values, ds_input[0][0].values)
->>>>>>> d3444124
 
     # # values metadata
     # keys = ["min", "max"]
@@ -91,32 +72,18 @@
     if len(ds_input) > 1:
         r = ds[1:3]
         assert len(r) == 2
-<<<<<<< HEAD
         assert r.get("param") == ["msl", "t"]
         assert r[0].get("param") == "msl"
         assert r[1].get("param") == "t"
-        assert array_backend.allclose(r[0].values, ds_input[0][1].values)
-        assert array_backend.allclose(r[1].values, ds_input[1][0].values)
-=======
-        assert r.metadata("param") == ["msl", "t"]
-        assert r[0].metadata("param") == "msl"
-        assert r[1].metadata("param") == "t"
         assert xp.allclose(r[0].values, ds_input[0][1].values)
         assert xp.allclose(r[1].values, ds_input[1][0].values)
->>>>>>> d3444124
 
         # check sel
         r = ds.sel(param="msl")
         assert len(r) == 1
-<<<<<<< HEAD
         assert r.get("grib.shortName") == ["msl"]
         assert r[0].get("param") == "msl"
-        assert array_backend.allclose(r[0].values, ds_input[0][1].values)
-=======
-        assert r.metadata("shortName") == ["msl"]
-        assert r[0].metadata("param") == "msl"
         assert xp.allclose(r[0].values, ds_input[0][1].values)
->>>>>>> d3444124
 
     if len(ds_input) == 3:
         r = ds[1:13:4]
@@ -141,37 +108,23 @@
 
     # check slice
     r = ds[1]
-    assert r.metadata("param") == "msl"
+    assert r.get("param") == "msl"
 
     if len(ds_input) > 1:
         r = ds[1:3]
         assert len(r) == 2
-<<<<<<< HEAD
         assert r.get("param") == ["msl", "t"]
         assert r[0].get("param") == "msl"
         assert r[1].get("param") == "t"
-        assert array_backend.allclose(r[0].to_array(**np_kwargs), ds_input[0][1].to_array(**np_kwargs))
-        assert array_backend.allclose(r[1].to_array(**np_kwargs), ds_input[1][0].to_array(**np_kwargs))
-=======
-        assert r.metadata("param") == ["msl", "t"]
-        assert r[0].metadata("param") == "msl"
-        assert r[1].metadata("param") == "t"
         assert xp.allclose(r[0].to_array(**np_kwargs), ds_input[0][1].to_array(**np_kwargs))
         assert xp.allclose(r[1].to_array(**np_kwargs), ds_input[1][0].to_array(**np_kwargs))
->>>>>>> d3444124
 
         # check sel
         r = ds.sel(shortName="msl")
         assert len(r) == 1
-<<<<<<< HEAD
         assert r.get("grib.shortName") == ["msl"]
         assert r[0].get("param") == "msl"
-        assert array_backend.allclose(r[0].to_array(**np_kwargs), ds_input[0][1].to_array(**np_kwargs))
-=======
-        assert r.metadata("shortName") == ["msl"]
-        assert r[0].metadata("param") == "msl"
         assert xp.allclose(r[0].to_array(**np_kwargs), ds_input[0][1].to_array(**np_kwargs))
->>>>>>> d3444124
 
     if len(ds_input) == 3:
         r = ds[1:13:4]
