--- conflicted
+++ resolved
@@ -105,13 +105,8 @@
     cnt = 0
     for i, f in enumerate(ds.group_by(group)):
         assert len(f) == 3
-<<<<<<< HEAD
         assert f.get(("param", "level")) == ref[i]
-        assert f.to_fieldlist(array_backend="numpy") is not f
-=======
-        assert f.metadata(("param", "level")) == ref[i]
         assert f.to_fieldlist(array_namespace="numpy") is not f
->>>>>>> d3444124
         cnt += 1
 
     assert cnt == len(ref)
