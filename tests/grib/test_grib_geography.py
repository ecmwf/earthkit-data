--- conflicted
+++ resolved
@@ -33,9 +33,13 @@
 
 @pytest.mark.parametrize("fl_type", FL_TYPES)
 @pytest.mark.parametrize("index", [0, None])
-<<<<<<< HEAD
-def test_grib_latlon_single_flatten(fl_type, index):
+def test_grib_latlon_single_1(fl_type, index):
     f, array_backend = load_grib_data("test_single.grib", fl_type, folder="data")
+
+    array_namespace = array_backend.array_namespace
+    dtype = "float64"
+    if array_backend.dtype is not None:
+        dtype = array_backend.dtype
 
     eps = 1e-5
     g = f[index] if index is not None else f
@@ -43,10 +47,10 @@
     lon = g.longitudes.flatten()
 
     # TODO: make geography array backend aware
-    check_array_type(lat, array_backend, dtype="float64")
-    check_array_type(lon, array_backend, dtype="float64")
-    check_array(
-        lon,
+    check_array_type(lat, array_namespace, dtype=dtype)
+    check_array_type(lon, array_namespace, dtype=dtype)
+    check_array(
+        array_convert(lon, array_namespace="numpy"),
         (84,),
         first=0.0,
         last=330.0,
@@ -54,7 +58,7 @@
         eps=eps,
     )
     check_array(
-        lat,
+        array_convert(lat, array_namespace="numpy"),
         (84,),
         first=90,
         last=-90,
@@ -67,6 +71,11 @@
 @pytest.mark.parametrize("index", [0, None])
 def test_grib_latlon_single_shape(fl_type, index):
     f, array_backend = load_grib_data("test_single.grib", fl_type, folder="data")
+
+    array_namespace = array_backend.array_namespace
+    dtype = "float64"
+    if array_backend.dtype is not None:
+        dtype = array_backend.dtype
 
     if index is not None:
         g = f[index]
@@ -78,24 +87,25 @@
         lon = g.geography.longitudes
 
     # TODO: make geography array backend aware
-    check_array_type(lon, array_backend, dtype="float64")
-    check_array_type(lat, array_backend, dtype="float64")
+    check_array_type(lon, array_namespace, dtype=dtype)
+    check_array_type(lat, array_namespace, dtype=dtype)
 
     # x
     assert lon.shape == (7, 12)
     for x in lon:
-        assert np.allclose(array_backend.to_numpy(x), np.linspace(0, 330, 12))
+        assert np.allclose(array_convert(x, array_namespace="numpy"), np.linspace(0, 330, 12))
 
     # y
     assert lon.shape == (7, 12)
     for i, y in enumerate(lat):
-        assert np.allclose(array_backend.to_numpy(y), np.ones(12) * (90 - i * 30))
+        assert np.allclose(array_convert(y, array_namespace="numpy"), np.ones(12) * (90 - i * 30))
 
 
 @pytest.mark.parametrize("fl_type", FL_NUMPY)
 @pytest.mark.parametrize("dtype", [np.float32, np.float64])
 def test_grib_latlon_multi(fl_type, dtype):
     ds, _ = load_grib_data("test.grib", fl_type)
+
     f = ds[0]
     # flatten=True, dtype=dtype
     lat_ref = f.latitudes
@@ -128,6 +138,11 @@
 @pytest.mark.parametrize("index", [0, None])
 def test_grib_points_single_flatten(fl_type, index):
     f, array_backend = load_grib_data("test_single.grib", fl_type, folder="data")
+
+    array_namespace = array_backend.array_namespace
+    dtype = "float64"
+    if array_backend.dtype is not None:
+        dtype = array_backend.dtype
 
     eps = 1e-5
     if index is not None:
@@ -139,10 +154,10 @@
         x = g.geography.x.flatten()
         y = g.geography.y.flatten()
 
-    check_array_type(x, array_backend, dtype="float64")
-    check_array_type(y, array_backend, dtype="float64")
-    check_array(
-        x,
+    check_array_type(x, array_namespace, dtype=dtype)
+    check_array_type(y, array_namespace, dtype=dtype)
+    check_array(
+        array_convert(x, array_namespace="numpy"),
         (84,),
         first=0.0,
         last=330.0,
@@ -150,23 +165,13 @@
         eps=eps,
     )
     check_array(
-        y,
+        array_convert(y, array_namespace="numpy"),
         (84,),
         first=90,
         last=-90,
         meanv=0,
         eps=eps,
     )
-
-
-@pytest.mark.parametrize("fl_type", FL_TYPES)
-def test_grib_points_unsupported_grid(fl_type):
-    f, _ = load_grib_data("mercator.grib", fl_type, folder="data")
-    with pytest.raises(ValueError):
-        f[0].x
-
-    with pytest.raises(ValueError):
-        f[0].y
 
 
 @pytest.mark.parametrize("fl_type", FL_NUMPY)
@@ -201,10 +206,7 @@
 
 @pytest.mark.parametrize("fl_type", FL_TYPES)
 @pytest.mark.parametrize("index", [0, None])
-def test_grib_to_latlon_single_flatten(fl_type, index):
-=======
 def test_grib_to_latlon_single_1(fl_type, index):
->>>>>>> d3444124
     f, array_backend = load_grib_data("test_single.grib", fl_type, folder="data")
 
     array_namespace = array_backend.array_namespace
@@ -216,21 +218,10 @@
     g = f[index] if index is not None else f
     v = g.to_latlon(flatten=True, dtype=dtype)
     assert isinstance(v, dict)
-<<<<<<< HEAD
-
-    lat = v["lat"]
-    lon = v["lon"]
-
-    check_array_type(lat, array_backend, dtype="float64")
-    check_array_type(lon, array_backend, dtype="float64")
-    check_array(
-        lon,
-=======
     check_array_type(v["lon"], array_namespace, dtype=dtype)
     check_array_type(v["lat"], array_namespace, dtype=dtype)
     check_array(
         array_convert(v["lon"], array_namespace="numpy"),
->>>>>>> d3444124
         (84,),
         first=0.0,
         last=330.0,
@@ -238,11 +229,7 @@
         eps=eps,
     )
     check_array(
-<<<<<<< HEAD
-        lat,
-=======
         array_convert(v["lat"], array_namespace="numpy"),
->>>>>>> d3444124
         (84,),
         first=90,
         last=-90,
@@ -374,7 +361,7 @@
 
 
 @pytest.mark.parametrize("fl_type", FL_TYPES)
-def test_grib_bbox_1(fl_type):
+def test_grib_bbox(fl_type):
     ds, _ = load_grib_data("test.grib", fl_type)
     bb = ds[0].bounding_box
     assert bb.as_tuple() == (73, -27, 33, 45)
