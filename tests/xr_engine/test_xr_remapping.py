--- conflicted
+++ resolved
@@ -24,20 +24,12 @@
 
 
 @pytest.mark.cache
-<<<<<<< HEAD
-def test_xr_remapping_1():
-    ds0 = from_source("url", earthkit_remote_test_data_file("xr_engine/level/mixed_pl_ml_small.grib"))
-    ds = ds0.to_xarray(variable_key="_k", remapping={"_k": "{param}_{levelist}_{levtype}"})
-=======
 @pytest.mark.parametrize("lazy_load", [True, False])
 def test_xr_remapping_1(lazy_load):
-    ds0 = from_source(
-        "url", earthkit_remote_test_data_file("test-data/xr_engine/level/mixed_pl_ml_small.grib")
-    )
+    ds0 = from_source("url", earthkit_remote_test_data_file("xr_engine/level/mixed_pl_ml_small.grib"))
     ds = ds0.to_xarray(
         variable_key="_k", remapping={"_k": "{param}_{levelist}_{levtype}"}, lazy_load=lazy_load
     )
->>>>>>> 46ddd0cf
 
     data_vars = ["t_137_ml", "t_500_pl", "t_700_pl", "t_90_ml", "u_137_ml", "u_500_pl", "u_700_pl", "u_90_ml"]
     assert [v for v in ds.data_vars] == data_vars
@@ -84,15 +76,9 @@
         ),
     ],
 )
-<<<<<<< HEAD
-def test_xr_remapping_2(kwargs, coords, dims):
+def test_xr_remapping_2(lazy_load, kwargs, coords, dims):
     ds0 = from_source("url", earthkit_remote_test_data_file("xr_engine/level/pl_small.grib"))
-    ds = ds0.to_xarray(**kwargs)
-=======
-def test_xr_remapping_2(lazy_load, kwargs, coords, dims):
-    ds0 = from_source("url", earthkit_remote_test_data_file("test-data/xr_engine/level/pl_small.grib"))
     ds = ds0.to_xarray(lazy_load=lazy_load, **kwargs)
->>>>>>> 46ddd0cf
 
     data_vars = ["r", "t"]
 
