--- conflicted
+++ resolved
@@ -81,12 +81,7 @@
 @pytest.mark.parametrize("lazy_load", [True, False])
 def test_xr_engine_lod_latlon(allow_holes, lazy_load, xr_lod_latlon):
     ds_in = xr_lod_latlon
-<<<<<<< HEAD
-
-    ds = ds_in.to_xarray(time_dim_mode="raw")
-=======
     ds = ds_in.to_xarray(time_dim_mode="raw", allow_holes=allow_holes, lazy_load=lazy_load)
->>>>>>> 195942d2
 
     assert ds is not None
     assert ds["t"].shape == (2, 3, 2)
