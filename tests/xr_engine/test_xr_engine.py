--- conflicted
+++ resolved
@@ -101,7 +101,7 @@
     coords_ref_full = {
         "date": np.array([20240603, 20240604]),
         "time": np.array([0, 1200]),
-        "step": [0, 6],
+        "step_timedelta": [0, 6],
         "levelist": np.array([300, 400, 500, 700, 850, 1000]),
         "latitude": lats,
         "longitude": lons,
@@ -110,7 +110,7 @@
     dims_ref_full = {
         "date": 2,
         "time": 2,
-        "step": 2,
+        "step_timedelta": 2,
         "levelist": 6,
         "latitude": 19,
         "longitude": 36,
@@ -142,9 +142,9 @@
 
     # sel() on data variable of filtered dataset
     assert r["u"].shape == (2, 2, 6, 19, 36)
-    r1 = r["u"].sel(step=6, levelist=[1000, 300])
+    r1 = r["u"].sel(step_timedelta=6, levelist=[1000, 300])
     assert r1.shape == (2, 2, 19, 36)
-    coords_ref["step"] = [6]
+    coords_ref["step_timedelta"] = [6]
     coords_ref["levelist"] = np.array([1000, 300])
     compare_coords(r1, coords_ref)
 
@@ -160,9 +160,9 @@
 
     # isel() on data variable of filtered dataset
     assert r["u"].shape == (2, 2, 6, 19, 36)
-    r1 = r["u"].isel(step=1, levelist=[0, -1])
+    r1 = r["u"].isel(step_timedelta=1, levelist=[0, -1])
     assert r1.shape == (2, 2, 19, 36)
-    coords_ref["step"] = [6]
+    coords_ref["step_timedelta"] = [6]
     coords_ref["levelist"] = np.array([300, 1000])
     compare_coords(r1, coords_ref)
 
@@ -448,15 +448,7 @@
 @pytest.mark.parametrize("lazy_load", [False, True])
 @pytest.mark.parametrize("release_source", [False, True])
 @pytest.mark.parametrize("direct_backend", [False, True])
-<<<<<<< HEAD
-# @pytest.mark.parametrize("stream", [True])
-# @pytest.mark.parametrize("lazy_load", [False])
-# @pytest.mark.parametrize("release_source", [False])
-# @pytest.mark.parametrize("direct_backend", [True])
-def test_xr_engine_detailed_flatten_check_1(stream, lazy_load, release_source, direct_backend):
-=======
 def test_xr_engine_detailed_flatten_check_1(allow_holes, stream, lazy_load, release_source, direct_backend):
->>>>>>> 195942d2
     filename = "xr_engine/level/pl.grib"
     ds_ek, ds_ek_ref = load_grib_data(filename, "url", stream=stream)
 
@@ -489,7 +481,7 @@
     coords_ref_full = {
         "date": np.array([20240603, 20240604]),
         "time": np.array([0, 1200]),
-        "step": np.array([0, 6]),
+        "step_timedelta": np.array([0, 6]),
         "levelist": np.array([300, 400, 500, 700, 850, 1000]),
         "latitude": lats,
         "longitude": lons,
@@ -498,7 +490,7 @@
     dims_ref_full = {
         "date": 2,
         "time": 2,
-        "step": 2,
+        "step_timedelta": 2,
         "levelist": 6,
         "values": 684,
     }
@@ -536,9 +528,9 @@
 
     # sel() on data variable of filtered dataset
     assert r["u"].shape == (2, 2, 6, 684)
-    r1 = r["u"].sel(step=6, levelist=[1000, 300])
+    r1 = r["u"].sel(step_timedelta=6, levelist=[1000, 300])
     assert r1.shape == (2, 2, 684)
-    coords_ref["step"] = np.array([6])
+    coords_ref["step_timedelta"] = np.array([6])
     coords_ref["levelist"] = np.array([1000, 300])
     assert len(r1.coords) == len(coords_ref)
     for k, v in coords_ref.items():
@@ -558,9 +550,9 @@
 
     # isel() on data variable of filtered dataset
     assert r["u"].shape == (2, 2, 6, 684)
-    r1 = r["u"].isel(step=1, levelist=[0, -1])
+    r1 = r["u"].isel(step_timedelta=1, levelist=[0, -1])
     assert r1.shape == (2, 2, 684)
-    coords_ref["step"] = np.array([6])
+    coords_ref["step_timedelta"] = np.array([6])
     coords_ref["levelist"] = np.array([300, 1000])
     assert len(r1.coords) == len(coords_ref)
     for k, v in coords_ref.items():
