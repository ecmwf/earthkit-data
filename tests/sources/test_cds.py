#!/usr/bin/env python3

# (C) Copyright 2020 ECMWF.
#
# This software is licensed under the terms of the Apache Licence Version 2.0
# which can be obtained at http://www.apache.org/licenses/LICENSE-2.0.
# In applying this licence, ECMWF does not waive the privileges and immunities
# granted to it by virtue of its status as an intergovernmental organisation
# nor does it submit to any jurisdiction.
#

import pytest

from earthkit.data import from_source
from earthkit.data.testing import NO_CDS


@pytest.mark.long_test
@pytest.mark.download
@pytest.mark.skipif(NO_CDS, reason="No access to CDS")
def test_cds_grib_1():
    s = from_source(
        "cds",
        "reanalysis-era5-single-levels",
        variable=["2t", "msl"],
        product_type="reanalysis",
        area=[50, -50, 20, 50],
        date="2012-12-12",
        time="12:00",
    )
    assert len(s) == 2


@pytest.mark.long_test
@pytest.mark.download
@pytest.mark.skipif(NO_CDS, reason="No access to CDS")
def test_cds_grib_2():
    s = from_source(
        "cds",
        "reanalysis-era5-single-levels",
        variable=["2t", "msl"],
        product_type="reanalysis",
        area=[50, -50, 20, 50],
        date="2012-12-12",
        time="12:00",
        split_on="variable",
    )
    assert len(s) == 2


@pytest.mark.long_test
@pytest.mark.download
@pytest.mark.skipif(NO_CDS, reason="No access to CDS")
def test_cds_grib_3():
    s = from_source(
        "cds",
        "reanalysis-era5-single-levels",
        variable=["2t", "msl"],
        product_type="reanalysis",
        area=[50, -50, 20, 50],
        date="2012-12-12/to/2012-12-15",
        time="12:00",
    )
    assert len(s) == 8


@pytest.mark.long_test
@pytest.mark.download
@pytest.mark.skipif(NO_CDS, reason="No access to CDS")
<<<<<<< HEAD
def test_cds_normalized_request():
    variables = ["2t", "msl"]
    base_request = dict(
        product_type="reanalysis",
        area=[50, -50, 20, 50],
        date="2012-12-12",
        time="12:00",
    )
    s0 = from_source(
        "cds", "reanalysis-era5-single-levels", variable=variables, **base_request
    )
    s1 = from_source(
        "cds", "reanalysis-era5-single-levels", variable=variables[::-1], **base_request
    )
    assert s0.path == s1.path
=======
@pytest.mark.parametrize(
    "split_on,expected_len",
    (
        ["variable", 2],
        [("variable", "time"), 4],
    ),
)
def test_cds_split_on(split_on, expected_len):
    s = from_source(
        "cds",
        "reanalysis-era5-single-levels",
        variable=["2t", "msl"],
        product_type="reanalysis",
        area=[50, -50, 20, 50],
        date="2012-12-12",
        time=["00:00", "12:00"],
        split_on=split_on,
    )
    assert len(s.indexes) == expected_len
>>>>>>> 102741b0


@pytest.mark.long_test
@pytest.mark.download
@pytest.mark.skipif(NO_CDS, reason="No access to CDS")
def test_cds_netcdf():
    s = from_source(
        "cds",
        "reanalysis-era5-single-levels",
        variable=["2t", "msl"],
        product_type="reanalysis",
        area=[50, -50, 20, 50],
        date="2012-12-12",
        time="12:00",
        format="netcdf",
    )
    assert len(s) == 2


@pytest.mark.long_test
@pytest.mark.download
@pytest.mark.skipif(NO_CDS, reason="No access to CDS")
def test_cds_netcdf_selection_limited():
    s = from_source(
        "cds",
        "satellite-albedo",
        {
            "variable": "albb_bh",
            "satellite": "noaa_7",
            "sensor": "avhrr",
            "product_version": "v2",
            "horizontal_resolution": "4km",
            "year": "1983",
            "month": "01",
            "nominal_day": "10",
        },
    )
    assert len(s) == 9


@pytest.mark.long_test
@pytest.mark.download
@pytest.mark.skipif(NO_CDS, reason="No access to CDS")
def test_cds_observation_csv_file_to_pandas_xarray():
    collection_id = "insitu-observations-gruan-reference-network"
    request = {
        "format": "csv-lev.zip",
        "year": "2006",
        "month": "05",
        "variable": ["air_temperature", "altitude"],
        "day": ["21", "22"],
    }
    data_cds = from_source("cds", collection_id, **request)
    data_file = from_source("file", data_cds.path)
    assert "report_timestamp" in data_cds.to_pandas().columns

    # Assert consistent behaviour for local and CDS versions
    assert data_cds.to_pandas().equals(data_file.to_pandas())
    assert data_cds.to_xarray().equals(data_file.to_xarray())


@pytest.mark.long_test
@pytest.mark.download
@pytest.mark.skipif(NO_CDS, reason="No access to CDS")
def test_cds_non_observation_csv_file_to_pandas_xarray():
    collection_id = "sis-energy-derived-reanalysis"
    request = {
        "variable": "wind_power_generation_onshore",
        "spatial_aggregation": "country_level",
        "energy_product_type": "energy",
        "temporal_aggregation": "daily",
        "format": "zip",
    }
    data_cds = from_source("cds", collection_id, **request)
    assert "Date" in data_cds.to_pandas().columns

    # Assert a consistent behviour for local and remote versions
    data_file = from_source("file", data_cds.path)
    assert data_cds.to_pandas().equals(data_file.to_pandas())
    assert data_cds.to_xarray().equals(data_file.to_xarray())


@pytest.mark.long_test
@pytest.mark.download
@pytest.mark.skipif(NO_CDS, reason="No access to CDS")
def test_cds_grib_to_pandas_xarray():
    collection_id = "reanalysis-era5-single-levels"
    request = dict(
        variable=["2t", "msl"],
        product_type="reanalysis",
        area=[50, -50, 20, 50],
        date="2012-12-12/to/2012-12-15",
        time="12:00",
    )
    data_cds = from_source("cds", collection_id, **request)

    # Assert a consistent behviour for local and remote versions
    data_file = from_source("file", data_cds.path)
    assert data_cds.to_pandas().equals(data_file.to_pandas())
    assert data_cds.to_xarray().equals(data_file.to_xarray())


@pytest.mark.long_test
@pytest.mark.download
@pytest.mark.skipif(NO_CDS, reason="No access to CDS")
def test_cds_netcdf_to_pandas_xarray():
    collection_id = "satellite-methane"
    request = {
        "format": "zip",
        "processing_level": "level_2",
        "variable": "xch4",
        "sensor_and_algorithm": "merged_emma",
        "version": "4.4",
        "year": "2021",
        "month": "01",
        "day": "01",
    }

    data_cds = from_source("cds", collection_id, **request)
    assert "xch4" in data_cds.to_xarray().data_vars

    # Assert a consistent behviour for local and remote versions
    data_file = from_source("file", data_cds.path)
    assert data_cds.to_xarray().equals(data_file.to_xarray())
    # Implement to_dataframe
    # assert data_cds.to_pandas().equals(data_file.to_pandas())


if __name__ == "__main__":
    from earthkit.data.testing import main

    main(__file__)<|MERGE_RESOLUTION|>--- conflicted
+++ resolved
@@ -67,7 +67,6 @@
 @pytest.mark.long_test
 @pytest.mark.download
 @pytest.mark.skipif(NO_CDS, reason="No access to CDS")
-<<<<<<< HEAD
 def test_cds_normalized_request():
     variables = ["2t", "msl"]
     base_request = dict(
@@ -83,7 +82,8 @@
         "cds", "reanalysis-era5-single-levels", variable=variables[::-1], **base_request
     )
     assert s0.path == s1.path
-=======
+
+
 @pytest.mark.parametrize(
     "split_on,expected_len",
     (
@@ -103,7 +103,6 @@
         split_on=split_on,
     )
     assert len(s.indexes) == expected_len
->>>>>>> 102741b0
 
 
 @pytest.mark.long_test
