#!/usr/bin/env python3

# (C) Copyright 2020 ECMWF.
#
# This software is licensed under the terms of the Apache Licence Version 2.0
# which can be obtained at http://www.apache.org/licenses/LICENSE-2.0.
# In applying this licence, ECMWF does not waive the privileges and immunities
# granted to it by virtue of its status as an intergovernmental organisation
# nor does it submit to any jurisdiction.
#

import os

import pytest

from earthkit.data import from_source
from earthkit.data.core.temporary import temp_directory
from earthkit.data.testing import NO_CDS


@pytest.mark.long_test
@pytest.mark.download
@pytest.mark.skipif(NO_CDS, reason="No access to CDS")
def test_cds_grib_kwargs():
    s = from_source(
        "cds",
        "reanalysis-era5-single-levels",
        variable=["2t", "msl"],
        product_type="reanalysis",
        area=[50, -50, 20, 50],
        date="2012-12-12",
        time="12:00",
    )
    assert len(s) == 2
    assert s.metadata("param") == ["2t", "msl"]


@pytest.mark.long_test
@pytest.mark.download
@pytest.mark.skipif(NO_CDS, reason="No access to CDS")
def test_cds_grib_dict():
    s = from_source(
        "cds",
        "reanalysis-era5-single-levels",
        dict(
            variable=["2t", "msl"],
            product_type="reanalysis",
            area=[50, -50, 20, 50],
            date="2012-12-12",
            time="12:00",
        ),
    )
    assert len(s) == 2
    assert s.metadata("param") == ["2t", "msl"]


@pytest.mark.long_test
@pytest.mark.download
@pytest.mark.skipif(NO_CDS, reason="No access to CDS")
def test_cds_grib_invalid_args_kwargs():
    with pytest.raises(TypeError):
        from_source(
            "cds",
            "reanalysis-era5-single-levels",
            dict(
                variable=["2t", "msl"],
                product_type="reanalysis",
                area=[50, -50, 20, 50],
                date="2012-12-12",
            ),
            time="12:00",
        )


@pytest.mark.long_test
@pytest.mark.download
@pytest.mark.skipif(NO_CDS, reason="No access to CDS")
def test_cds_grib_split_on_var():
    s = from_source(
        "cds",
        "reanalysis-era5-single-levels",
        variable=["2t", "msl"],
        product_type="reanalysis",
        area=[50, -50, 20, 50],
        date="2012-12-12",
        time="12:00",
        split_on="variable",
    )
    assert len(s) == 2
    assert s.metadata("param") == ["2t", "msl"]
    assert not hasattr(s, "path")
    assert len(s.indexes) == 2


@pytest.mark.long_test
@pytest.mark.download
@pytest.mark.skipif(NO_CDS, reason="No access to CDS")
def test_cds_grib_multi_var_date():
    s = from_source(
        "cds",
        "reanalysis-era5-single-levels",
        variable=["2t", "msl"],
        product_type="reanalysis",
        area=[50, -50, 20, 50],
        date="2012-12-12/to/2012-12-15",
        time="12:00",
    )
    assert len(s) == 8
    assert s.metadata("param") == ["2t", "msl"] * 4
    assert s.metadata("date") == [
        20121212,
        20121212,
        20121213,
        20121213,
        20121214,
        20121214,
        20121215,
        20121215,
    ]


@pytest.mark.long_test
@pytest.mark.download
@pytest.mark.skipif(NO_CDS, reason="No access to CDS")
def test_cds_grib_save():
    s = from_source(
        "cds",
        "reanalysis-era5-single-levels",
        variable=["2t", "msl"],
        product_type="reanalysis",
        area=[50, -50, 20, 50],
        date="2012-12-12",
        time="12:00",
    )
    with temp_directory() as tmpdir:
        # Check file save to assigned filename
        s.save(os.path.join(tmpdir, "test.grib"))
        assert os.path.isfile(os.path.join(tmpdir, "test.grib"))

        # Check file can be saved in current dir with detected filename:
        here = os.curdir
        os.chdir(tmpdir)
        s.save()
        assert os.path.isfile(os.path.basename(s.path))
        os.chdir(here)


@pytest.mark.long_test
@pytest.mark.download
@pytest.mark.skipif(NO_CDS, reason="No access to CDS")
@pytest.mark.parametrize(
<<<<<<< HEAD
    "split_on, expected_len",
=======
    "split_on,expected_file_num,expected_param,expected_time",
>>>>>>> 54758057
    (
        [None, 1, ["2t", "msl", "2t", "msl"], [0, 0, 1200, 1200]],
        [[], 1, ["2t", "msl", "2t", "msl"], [0, 0, 1200, 1200]],
        [{}, 1, ["2t", "msl", "2t", "msl"], [0, 0, 1200, 1200]],
        ["variable", 2, ["2t", "2t", "msl", "msl"], [0, 1200] * 2],
        [("variable",), 2, ["2t", "2t", "msl", "msl"], [0, 1200, 0, 1200]],
        [{"variable": 1}, 2, ["2t", "2t", "msl", "msl"], [0, 1200, 0, 1200]],
        [{"variable": 1, "time": 2}, 2, ["2t", "2t", "msl", "msl"], [0, 1200, 0, 1200]],
        [{"variable": 2, "time": 1}, 2, ["2t", "msl", "2t", "msl"], [0, 0, 1200, 1200]],
        [("variable", "time"), 4, ["2t", "2t", "msl", "msl"], [0, 1200, 0, 1200]],
        [{"variable": 1, "time": 1}, 4, ["2t", "2t", "msl", "msl"], [0, 1200, 0, 1200]],
    ),
)
def test_cds_split_on(split_on, expected_file_num, expected_param, expected_time):
    s = from_source(
        "cds",
        "reanalysis-era5-single-levels",
        variable=["2t", "msl"],
        product_type="reanalysis",
        area=[50, -50, 20, 50],
        date="2012-12-12",
        time=["00:00", "12:00"],
        split_on=split_on,
    )

    if expected_file_num == 1:
        assert hasattr(s, "path")
        assert not hasattr(s, "indexes")
    else:
        assert not hasattr(s, "path")
        assert len(s.indexes) == expected_file_num

    assert len(s) == 4
    assert s.metadata("param") == expected_param
    assert s.metadata("time") == expected_time


@pytest.mark.long_test
@pytest.mark.download
@pytest.mark.skipif(NO_CDS, reason="No access to CDS")
@pytest.mark.parametrize(
    "split_on1,split_on2,expected_file_num,expected_param,expected_time",
    (
        [None, None, 2, ["2t", "2t", "msl", "msl"], [0, 1200, 0, 1200]],
        [None, "time", 3, ["2t", "2t", "msl", "msl"], [0, 1200, 0, 1200]],
        ["time", "time", 4, ["2t", "2t", "msl", "msl"], [0, 1200, 0, 1200]],
    ),
)
def test_cds_multiple_requests(
    split_on1, split_on2, expected_file_num, expected_param, expected_time
):
    base_request = dict(
        product_type="reanalysis",
        area=[50, -50, 20, 50],
        date="2012-12-12",
        time=["00:00", "12:00"],
    )
    s = from_source(
        "cds",
        "reanalysis-era5-single-levels",
        base_request | {"variable": "2t", "split_on": split_on1},
        base_request | {"variable": "msl", "split_on": split_on2},
    )
    assert len(s.indexes) == expected_file_num
    assert len(s) == 4
    assert s.metadata("param") == expected_param
    assert s.metadata("time") == expected_time


@pytest.mark.long_test
@pytest.mark.download
@pytest.mark.skipif(NO_CDS, reason="No access to CDS")
def test_cds_netcdf():
    s = from_source(
        "cds",
        "reanalysis-era5-single-levels",
        variable=["2t", "msl"],
        product_type="reanalysis",
        area=[50, -50, 20, 50],
        date="2012-12-12",
        time="12:00",
        format="netcdf",
    )
    assert len(s) == 2
    assert s.metadata("variable") == ["t2m", "msl"]


@pytest.mark.long_test
@pytest.mark.download
@pytest.mark.skipif(NO_CDS, reason="No access to CDS")
def test_cds_netcdf_save():
    s = from_source(
        "cds",
        "reanalysis-era5-single-levels",
        variable=["2t", "msl"],
        product_type="reanalysis",
        area=[50, -50, 20, 50],
        date="2012-12-12",
        time="12:00",
        format="netcdf",
    )
    with temp_directory() as tmpdir:
        # Check file save to assigned filename
        s.save(os.path.join(tmpdir, "test.nc"))
        assert os.path.isfile(os.path.join(tmpdir, "test.nc"))

        # Check file can be saved in current dir with detected filename:
        here = os.curdir
        os.chdir(tmpdir)
        s.save()
        assert os.path.isfile(os.path.basename(s.path))
        os.chdir(here)


@pytest.mark.long_test
@pytest.mark.download
@pytest.mark.skipif(NO_CDS, reason="No access to CDS")
def test_cds_netcdf_selection_limited():
    s = from_source(
        "cds",
        "satellite-albedo",
        {
            "variable": "albb_bh",
            "satellite": "noaa_7",
            "sensor": "avhrr",
            "product_version": "v2",
            "horizontal_resolution": "4km",
            "year": "1983",
            "month": "01",
            "nominal_day": "10",
        },
    )
    assert len(s) == 9
    assert s.metadata("variable") == [
        "AL_BH_BB",
        "AL_BH_BB_ERR",
        "AL_BH_NI",
        "AL_BH_NI_ERR",
        "AL_BH_VI",
        "AL_BH_VI_ERR",
        "AGE",
        "NMOD",
        "QFLAG",
    ]


@pytest.mark.long_test
@pytest.mark.download
@pytest.mark.skipif(NO_CDS, reason="No access to CDS")
def test_cds_observation_csv_file_to_pandas_xarray():
    collection_id = "insitu-observations-gruan-reference-network"
    request = {
        "format": "csv-lev.zip",
        "year": "2006",
        "month": "05",
        "variable": ["air_temperature", "altitude"],
        "day": ["21", "22"],
    }
    data_cds = from_source("cds", collection_id, **request)
    data_file = from_source("file", data_cds.path)
    assert "report_timestamp" in data_cds.to_pandas().columns

    # Assert consistent behaviour for local and CDS versions
    assert data_cds.to_pandas().equals(data_file.to_pandas())
    assert data_cds.to_xarray().equals(data_file.to_xarray())

    df = data_file.to_pandas()
    assert len(df) == 11318
    assert list(df.columns)[:2] == ["station_name", "report_timestamp"]


@pytest.mark.skip("remote data does not exist")
@pytest.mark.long_test
@pytest.mark.download
@pytest.mark.skipif(NO_CDS, reason="No access to CDS")
def test_cds_non_observation_csv_file_to_pandas_xarray():
    collection_id = "sis-energy-derived-reanalysis"
    request = {
        "variable": "wind_power_generation_onshore",
        "spatial_aggregation": "country_level",
        "energy_product_type": "energy",
        "temporal_aggregation": "daily",
        "format": "zip",
    }
    data_cds = from_source("cds", collection_id, **request)
    assert "Date" in data_cds.to_pandas().columns

    # Assert a consistent behviour for local and remote versions
    data_file = from_source("file", data_cds.path)
    assert data_cds.to_pandas().equals(data_file.to_pandas())
    assert data_cds.to_xarray().equals(data_file.to_xarray())


@pytest.mark.long_test
@pytest.mark.download
@pytest.mark.skipif(NO_CDS, reason="No access to CDS")
def test_cds_grib_to_pandas_xarray():
    collection_id = "reanalysis-era5-single-levels"
    request = dict(
        variable=["2t", "msl"],
        product_type="reanalysis",
        area=[50, -50, 20, 50],
        date="2012-12-12/to/2012-12-15",
        time="12:00",
    )
    data_cds = from_source("cds", collection_id, **request)

    # Assert a consistent behviour for local and remote versions
    data_file = from_source("file", data_cds.path)
    assert data_cds.to_pandas().equals(data_file.to_pandas())
    assert data_cds.to_xarray().equals(data_file.to_xarray())

    df = data_file.to_pandas()
    assert len(df) == 388168
    assert list(df.columns)[:3] == ["lat", "lon", "value"]

    ds = data_file.to_xarray()
    assert len(ds) == 2
    assert len(ds.data_vars) == 2


@pytest.mark.long_test
@pytest.mark.download
@pytest.mark.skipif(NO_CDS, reason="No access to CDS")
def test_cds_netcdf_to_pandas_xarray():
    collection_id = "satellite-methane"
    request = {
        "format": "zip",
        "processing_level": "level_2",
        "variable": "xch4",
        "sensor_and_algorithm": "merged_emma",
        "version": "4.4",
        "year": "2021",
        "month": "01",
        "day": "01",
    }

    data_cds = from_source("cds", collection_id, **request)
    assert "xch4" in data_cds.to_xarray().data_vars

    # Assert a consistent behviour for local and remote versions
    data_file = from_source("file", data_cds.path)
    assert data_cds.to_xarray().equals(data_file.to_xarray())

    ds = data_file.to_xarray()
    assert len(ds) == 18
    assert len(ds.data_vars) == 18

    # TODO: implement to_dataframe
    # assert data_cds.to_pandas().equals(data_file.to_pandas())


if __name__ == "__main__":
    from earthkit.data.testing import main

    main(__file__)<|MERGE_RESOLUTION|>--- conflicted
+++ resolved
@@ -149,11 +149,7 @@
 @pytest.mark.download
 @pytest.mark.skipif(NO_CDS, reason="No access to CDS")
 @pytest.mark.parametrize(
-<<<<<<< HEAD
-    "split_on, expected_len",
-=======
     "split_on,expected_file_num,expected_param,expected_time",
->>>>>>> 54758057
     (
         [None, 1, ["2t", "msl", "2t", "msl"], [0, 0, 1200, 1200]],
         [[], 1, ["2t", "msl", "2t", "msl"], [0, 0, 1200, 1200]],
