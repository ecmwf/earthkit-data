#!/usr/bin/env python3

# (C) Copyright 2020 ECMWF.
#
# This software is licensed under the terms of the Apache Licence Version 2.0
# which can be obtained at http://www.apache.org/licenses/LICENSE-2.0.
# In applying this licence, ECMWF does not waive the privileges and immunities
# granted to it by virtue of its status as an intergovernmental organisation
# nor does it submit to any jurisdiction.
#

import numpy as np
import pytest

from earthkit.data import from_source
from earthkit.data.core.metadata import RawMetadata
from earthkit.data.readers.grib.metadata import GribFieldMetadata
<<<<<<< HEAD
=======
from earthkit.data.readers.grib.metadata import RestrictedGribMetadata
>>>>>>> 9b61eb40
from earthkit.data.readers.grib.metadata import StandAloneGribMetadata
from earthkit.data.testing import earthkit_examples_file
from earthkit.data.testing import earthkit_test_data_file


@pytest.mark.parametrize(
    "params",
    [
        {"shortName": "2t", "perturbationNumber": 5},
        [("shortName", "2t"), ("perturbationNumber", 5)],
        RawMetadata({"shortName": "2t", "perturbationNumber": 5}),
    ],
)
def test_raw_metadata_create(params):
    md = RawMetadata(params)
    assert md["shortName"] == "2t"
    assert md["perturbationNumber"] == 5


def test_raw_metadata_create_with_kwarg():
    md = RawMetadata(shortName="2t", perturbationNumber=5)
    assert md["shortName"] == "2t"
    assert md["perturbationNumber"] == 5


def test_raw_metadata_get():
    md = RawMetadata({"shortName": "2t", "perturbationNumber": 5})

    assert len(md) == 2
    assert list(md.keys()) == ["shortName", "perturbationNumber"]
    assert [k for k in md] == ["shortName", "perturbationNumber"]
    assert {k: v for k, v in md.items()} == {"shortName": "2t", "perturbationNumber": 5}

    assert "shortName" in md
    assert "nonExistentKey" not in md

    assert md["shortName"] == "2t"
    assert md["perturbationNumber"] == 5
    assert md.get("shortName") == "2t"
    with pytest.raises(KeyError):
        md["nonExistentKey"]

    assert md.get("nonExistentKey") is None
    assert md.get("nonExistentKey", None) is None
    assert md.get("nonExistentKey", 12) == 12
    with pytest.raises(TypeError):
        md.get("centre", "shortName", "step")


@pytest.mark.parametrize(
    "params",
    [
        {"centre": "ecmf", "perturbationNumber": 8},
        [("centre", "ecmf"), ("perturbationNumber", 8)],
        RawMetadata({"centre": "ecmf", "perturbationNumber": 8}),
    ],
)
def test_raw_metadata_override(params):
    md = RawMetadata({"shortName": "2t", "perturbationNumber": 5})
    assert md["shortName"] == "2t"
    assert md["perturbationNumber"] == 5
    assert md.get("centre", None) is None

    md2 = md.override(params)
    assert id(md2) != id(md)
    assert md["shortName"] == "2t"
    assert md["perturbationNumber"] == 5
    assert md.get("centre", None) is None
    assert md2["shortName"] == "2t"
    assert md2["perturbationNumber"] == 8
    assert md2["centre"] == "ecmf"


def test_raw_metadata_override_with_kwarg():
    md = RawMetadata({"shortName": "2t", "perturbationNumber": 5})
    assert md["shortName"] == "2t"
    assert md["perturbationNumber"] == 5
    assert md.get("centre", None) is None

    md2 = md.override(centre="ecmf", perturbationNumber=8)
    assert id(md2) != id(md)
    assert md["shortName"] == "2t"
    assert md["perturbationNumber"] == 5
    assert md.get("centre", None) is None
    assert md2["shortName"] == "2t"
    assert md2["perturbationNumber"] == 8
    assert md2["centre"] == "ecmf"


def test_grib_metadata_create():
    f = from_source("file", earthkit_examples_file("test.grib"))
<<<<<<< HEAD
    f0 = f[0]
    md = f0.metadata()
    assert isinstance(md, StandAloneGribMetadata)
    assert md._handle is not None
    assert md._handle != f0._handle

    md = f0._metadata
    assert isinstance(md, GribFieldMetadata)
    assert md._handle == f0.handle
=======

    f0 = f[0]
    md = f0.metadata()
    assert isinstance(md, GribFieldMetadata)
    assert md._handle is not None
    assert md._handle == f0._handle
>>>>>>> 9b61eb40

    # cannot create from dict
    with pytest.raises(TypeError):
        StandAloneGribMetadata({"shortName": "u", "typeOfLevel": "pl", "levelist": 1000})

    # cannot create from raw metadata
    raw_md = RawMetadata({"shortName": "u", "typeOfLevel": "pl", "levelist": 1000})
    with pytest.raises(TypeError):
        StandAloneGribMetadata(raw_md)


def test_grib_metadata_get():
    ds = from_source("file", earthkit_examples_file("test.grib"))
    md = ds[0].metadata()

    # the number/order of metadata keys can vary with the ecCodes version
    md_num = len(md)
    assert md_num > 100

    keys = list(md.keys())
    assert len(keys) == md_num
    assert "shortName" in keys
    assert "maximum" in keys

    keys = [k for k in md]
    assert len(keys) == md_num
    assert "shortName" in keys
    assert "maximum" in keys

    items = {k: v for k, v in md.items()}
    assert len(items) == md_num
    assert items["shortName"] == "2t"
    assert items["typeOfLevel"] == "surface"

    assert "shortName" in md
    assert "nonExistentKey" not in md

    assert md["shortName"] == "2t"
    assert md["typeOfLevel"] == "surface"
    assert md.get("shortName") == "2t"

    with pytest.raises(KeyError):
        md["nonExistentKey"]

    assert md.get("nonExistentKey") is None
    assert md.get("nonExistentKey", None) is None
    assert md.get("nonExistentKey", 12) == 12

    sentinel = object()
    assert md.get("nonExistentKey", sentinel) is sentinel

    with pytest.raises(TypeError):
        md.get("centre", "shortName", "step")


def test_grib_grib_metadata_valid_datetime():
    ds = from_source("file", earthkit_test_data_file("t_time_series.grib"))
    md = ds[4].metadata()

    assert md["valid_datetime"] == "2020-12-21T18:00:00"


def test_grib_metadata_override():
    ds = from_source("file", earthkit_examples_file("test.grib"))
    md = ds[0].metadata()

    md2 = md.override({"perturbationNumber": 5})
    assert id(md2) != id(md)
    assert md["perturbationNumber"] == 0
    assert md2["perturbationNumber"] == 5

    md2 = md.override({"shortName": "2d"})
    assert md["shortName"] == "2t"
    assert md2["shortName"] == "2d"

    md2 = md.override({"perturbationNumber": 5, "shortName": "2d"})
    assert md["perturbationNumber"] == 0
    assert md["shortName"] == "2t"
    assert md2["perturbationNumber"] == 5
    assert md2["shortName"] == "2d"

    md3 = md2.override({"step": 24})
    assert md["step"] == 0
    assert md2["step"] == 0
    assert md3["step"] == 24

    # all the handles should exist and be different
    assert md._handle._handle is not None
    assert md2._handle._handle is not None
    assert md3._handle._handle is not None
    assert md._handle._handle != md2._handle._handle
    assert md2._handle._handle != md3._handle._handle
    assert md._handle._handle != md3._handle._handle

    md = None
    assert md2._handle._handle is not None
    assert md3._handle._handle is not None


@pytest.mark.parametrize(
    "params",
    [
        {"perturbationNumber": 5, "shortName": "2d"},
        [("perturbationNumber", 5), ("shortName", "2d")],
        RawMetadata({"perturbationNumber": 5, "shortName": "2d"}),
    ],
)
def test_grib_metadata_override_1(params):
    ds = from_source("file", earthkit_examples_file("test.grib"))
    md = ds[0].metadata()
    assert md["perturbationNumber"] == 0
    assert md["shortName"] == "2t"

    md2 = md.override(params)
    assert id(md2) != id(md)
    assert md["perturbationNumber"] == 0
    assert md["shortName"] == "2t"
    assert md2["perturbationNumber"] == 5
    assert md2["shortName"] == "2d"


def test_grib_metadata_override_with_kwarg():
    ds = from_source("file", earthkit_examples_file("test.grib"))
    md = ds[0].metadata()
    assert md["perturbationNumber"] == 0
    assert md["shortName"] == "2t"

    md2 = md.override(perturbationNumber=5, shortName="2d")
    assert id(md2) != id(md)
    assert md["perturbationNumber"] == 0
    assert md["shortName"] == "2t"
    assert md2["perturbationNumber"] == 5
    assert md2["shortName"] == "2d"


def test_grib_metadata_override_invalid():
    ds = from_source("file", earthkit_examples_file("test.grib"))
    md = ds[0].metadata()

    # invalid key
    with pytest.raises(Exception) as e:
        md.override({"__invalidkey": 5})
    assert "KeyValueNotFoundError" in e.typename

    # invalid value
    with pytest.raises(Exception) as e:
        md.override({"level": -100})
    assert "EncodingError" in e.typename


def test_grib_metadata_override_extra():
    ds = from_source("file", earthkit_examples_file("test.grib"))
    md = ds[0].metadata()
    md_num = len(md)

    assert md["perturbationNumber"] == 0
    assert md["shortName"] == "2t"

    extra = {"my_custom_key": "2", "shortName": "N", "perturbationNumber": 2}
    md = StandAloneGribMetadata(md._handle, extra=extra)

    assert md["my_custom_key"] == "2"
    assert md["perturbationNumber"] == 2
    assert md["shortName"] == "N"
    assert md["typeOfLevel"] == "surface"

    keys = md.keys()
    assert len(keys) == md_num + 1

    for k in md.keys():
        assert isinstance(k, str)
        assert k != ""
        break

    items = md.items()
    assert len(items) == md_num + 1

    for k, v in md.items():
        assert isinstance(k, str)
        assert k != ""
        assert v is not None
        break


def test_grib_metadata_override_headers_only_true():
    ds = from_source("file", earthkit_examples_file("test.grib"))
    ref_size = ds[0].metadata("totalLength")

    md1 = ds[0].metadata().override(headers_only_clone=True)
    assert isinstance(md1, StandAloneGribMetadata)
    assert md1._handle is not None
    assert md1._handle != ds[0]._handle
    assert md1["totalLength"] - ref_size < -10
    assert md1._shrunk

    md2 = md1._hide_internal_keys()
    assert isinstance(md2, RestrictedGribMetadata)
    assert md2._handle is not None
    assert md2._handle != ds[0]._handle
    assert md2._handle == md1._handle
    assert md2._shrunk

    with pytest.raises(KeyError):
        md2["average"]


def test_grib_metadata_override_headers_only_false():
    ds = from_source("file", earthkit_examples_file("test.grib"))
    ref_size = ds[0].metadata("totalLength")

    md1 = ds[0].metadata().override(headers_only_clone=False)
    assert isinstance(md1, StandAloneGribMetadata)
    assert md1._handle is not None
    assert md1._handle != ds[0]._handle
    assert np.isclose(md1["totalLength"], ref_size)
    assert not md1._shrunk

    md2 = md1._hide_internal_keys()
    assert isinstance(md2, RestrictedGribMetadata)
    assert md2._handle is not None
    assert md2._handle != ds[0]._handle
    assert md2._handle == md1._handle
    assert not md2._shrunk

    with pytest.raises(KeyError):
        md2["average"]


if __name__ == "__main__":
    from earthkit.data.testing import main

    main(__file__)<|MERGE_RESOLUTION|>--- conflicted
+++ resolved
@@ -15,10 +15,7 @@
 from earthkit.data import from_source
 from earthkit.data.core.metadata import RawMetadata
 from earthkit.data.readers.grib.metadata import GribFieldMetadata
-<<<<<<< HEAD
-=======
 from earthkit.data.readers.grib.metadata import RestrictedGribMetadata
->>>>>>> 9b61eb40
 from earthkit.data.readers.grib.metadata import StandAloneGribMetadata
 from earthkit.data.testing import earthkit_examples_file
 from earthkit.data.testing import earthkit_test_data_file
@@ -110,24 +107,12 @@
 
 def test_grib_metadata_create():
     f = from_source("file", earthkit_examples_file("test.grib"))
-<<<<<<< HEAD
-    f0 = f[0]
-    md = f0.metadata()
-    assert isinstance(md, StandAloneGribMetadata)
-    assert md._handle is not None
-    assert md._handle != f0._handle
-
-    md = f0._metadata
-    assert isinstance(md, GribFieldMetadata)
-    assert md._handle == f0.handle
-=======
 
     f0 = f[0]
     md = f0.metadata()
     assert isinstance(md, GribFieldMetadata)
     assert md._handle is not None
-    assert md._handle == f0._handle
->>>>>>> 9b61eb40
+    assert md._handle == f0.handle
 
     # cannot create from dict
     with pytest.raises(TypeError):
