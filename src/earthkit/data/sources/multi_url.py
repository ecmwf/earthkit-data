# (C) Copyright 2020 ECMWF.
#
# This software is licensed under the terms of the Apache Licence Version 2.0
# which can be obtained at http://www.apache.org/licenses/LICENSE-2.0.
# In applying this licence, ECMWF does not waive the privileges and immunities
# granted to it by virtue of its status as an intergovernmental organisation
# nor does it submit to any jurisdiction.
#

from earthkit.data import from_source

from .multi import MultiSource

# from earthkit.data.utils import ensure_sequence


# def _parse_urls(urls, **kwargs):
#     urls = ensure_sequence(urls)
#     res = []
#     for url in urls:
#         if isinstance(url, dict):
#             u = url.pop("url")
#             r = {"_key": u}
#             if "parts" in url:
#                 p = url.pop("parts")
#                 r["url"] = [u, p]
#             else:
#                 r["url"] = u

#             _kwarg = dict(**kwargs)
#             _kwarg.update(url)
#             r["kwargs"] = _kwarg
#         else:
#             if isinstance(url, str):
#                 key = url
#             elif isinstance(url, (list, tuple)):
#                 key = url[0]
#             r = {"_key": key, "url": url, "kwargs": kwargs}
#         res.append(r)

#     # if len(res) > 1:
#     #     res = sorted(res, key=lambda x: x["key"])
#     return res


class MultiUrl(MultiSource):
<<<<<<< HEAD
    def __init__(
        self, urls, *args, filter=None, merger=None, force=None, lazily=True, **kwargs
    ):
        from earthkit.data.utils.url import UrlSpec

        if isinstance(urls, UrlSpec):
            url_spec = urls
        else:
            url_spec = UrlSpec(urls, **kwargs)

        assert len(url_spec) > 0

        # if not isinstance(urls, (list, tuple)):
        #     urls = [urls]
=======
    def __init__(self, urls, *args, filter=None, merger=None, force=None, lazily=True, **kwargs):
        if not isinstance(urls, (list, tuple)):
            urls = [urls]
>>>>>>> 29634372

        # # if filter is not None:
        # #     urls = [url for url in urls if filter(url)]

        # assert len(urls)

        # # if len(urls) > 1 and isinstance(urls[0], str):
        #     urls = sorted(urls, key)

        sources = [
            from_source(
                "url",
                x,
                # x["url"],
                filter=filter,
                merger=merger,
                force=force,
                # Load lazily so we can do parallel downloads
                lazily=lazily,
                parallel=False,
                # **x["kwargs"]
            )
            for x in url_spec
        ]

        super().__init__(sources, filter=filter, merger=merger)<|MERGE_RESOLUTION|>--- conflicted
+++ resolved
@@ -44,10 +44,7 @@
 
 
 class MultiUrl(MultiSource):
-<<<<<<< HEAD
-    def __init__(
-        self, urls, *args, filter=None, merger=None, force=None, lazily=True, **kwargs
-    ):
+    def __init__(self, urls, *args, filter=None, merger=None, force=None, lazily=True, **kwargs):
         from earthkit.data.utils.url import UrlSpec
 
         if isinstance(urls, UrlSpec):
@@ -59,11 +56,6 @@
 
         # if not isinstance(urls, (list, tuple)):
         #     urls = [urls]
-=======
-    def __init__(self, urls, *args, filter=None, merger=None, force=None, lazily=True, **kwargs):
-        if not isinstance(urls, (list, tuple)):
-            urls = [urls]
->>>>>>> 29634372
 
         # # if filter is not None:
         # #     urls = [url for url in urls if filter(url)]
