# (C) Copyright 2020 ECMWF.
#
# This software is licensed under the terms of the Apache Licence Version 2.0
# which can be obtained at http://www.apache.org/licenses/LICENSE-2.0.
# In applying this licence, ECMWF does not waive the privileges and immunities
# granted to it by virtue of its status as an intergovernmental organisation
# nor does it submit to any jurisdiction.
#

import logging

from earthkit.data.utils.metadata.dict import UserMetadata

from . import Source
from .array_list import ArrayFieldList

<<<<<<< HEAD
    def namespaces(self):
        return []

    def latitudes(self, dtype=None):
        v = self.get("latitudes")
        if dtype is None:
            return v
        else:
            return v.astype(dtype)

    def longitudes(self, dtype=None):
        v = self.get("longitudes")
        if dtype is None:
            return v
        else:
            return v.astype(dtype)

    def x(self, dtype=None):
        grid_type = self.get("gridType", None)
        if grid_type in ["regular_ll", "reduced_gg", "regular_gg"]:
            return self.longitudes(dtype=dtype)

    def y(self, dtype=None):
        grid_type = self.get("gridType", None)
        if grid_type in ["regular_ll", "reduced_gg", "regular_gg"]:
            return self.latitudes(dtype=dtype)

    def _unique_grid_id(self):
        return self.get("md5GridSection", None)

    def datetime(self):
        return {
            "base_time": self.base_datetime(),
            "valid_time": self.valid_datetime(),
        }

    def base_datetime(self):
        date = int(self.get("date", None))
        time = int(self.get("time", None))
        return datetime.datetime(
            date // 10000,
            date % 10000 // 100,
            date % 100,
            time // 100,
            time % 100,
        )

    def valid_datetime(self):
        step = self.get("endStep", None)
        return self.base_datetime() + step_to_delta(step)

    def _default_step(self, astype=None):
        step = "0"
        if astype is None:
            return step
        else:
            return astype(step)

    def projection(self):
        return Projection.from_proj_string(self.get("projTargetString", None))

    def bounding_box(self):
        return BoundingBox(
            north=self.get("latitudeOfFirstGridPointInDegrees", None),
            south=self.get("latitudeOfLastGridPointInDegrees", None),
            west=self.get("longitudeOfFirstGridPointInDegrees", None),
            east=self.get("longitudeOfLastGridPointInDegrees", None),
        )

    from earthkit.data.core.geography import Geography


class VirtualGribField(Field):
    def __init__(self, d, backend):
        super().__init__(backend, metadata=VirtualGribMetadata(d))

    def _values(self, dtype=None):
        v = self._metadata["values"]
        if dtype is None:
            return v
        else:
            return v.astype(dtype)
=======
LOG = logging.getLogger(__name__)
>>>>>>> 188b9239


class FieldlistFromDicts(Source):
    def __init__(self, list_of_dicts, *args, **kwargs):
        self.d = list_of_dicts
        self._kwargs = kwargs

    def mutate(self):
        array = []
        metadata = []
        for f in self.d:
            v = f["values"]
            array.append(v)
            metadata.append(UserMetadata(f, values=v))
        return ArrayFieldList(array, metadata, **self._kwargs)


source = FieldlistFromDicts<|MERGE_RESOLUTION|>--- conflicted
+++ resolved
@@ -14,92 +14,7 @@
 from . import Source
 from .array_list import ArrayFieldList
 
-<<<<<<< HEAD
-    def namespaces(self):
-        return []
-
-    def latitudes(self, dtype=None):
-        v = self.get("latitudes")
-        if dtype is None:
-            return v
-        else:
-            return v.astype(dtype)
-
-    def longitudes(self, dtype=None):
-        v = self.get("longitudes")
-        if dtype is None:
-            return v
-        else:
-            return v.astype(dtype)
-
-    def x(self, dtype=None):
-        grid_type = self.get("gridType", None)
-        if grid_type in ["regular_ll", "reduced_gg", "regular_gg"]:
-            return self.longitudes(dtype=dtype)
-
-    def y(self, dtype=None):
-        grid_type = self.get("gridType", None)
-        if grid_type in ["regular_ll", "reduced_gg", "regular_gg"]:
-            return self.latitudes(dtype=dtype)
-
-    def _unique_grid_id(self):
-        return self.get("md5GridSection", None)
-
-    def datetime(self):
-        return {
-            "base_time": self.base_datetime(),
-            "valid_time": self.valid_datetime(),
-        }
-
-    def base_datetime(self):
-        date = int(self.get("date", None))
-        time = int(self.get("time", None))
-        return datetime.datetime(
-            date // 10000,
-            date % 10000 // 100,
-            date % 100,
-            time // 100,
-            time % 100,
-        )
-
-    def valid_datetime(self):
-        step = self.get("endStep", None)
-        return self.base_datetime() + step_to_delta(step)
-
-    def _default_step(self, astype=None):
-        step = "0"
-        if astype is None:
-            return step
-        else:
-            return astype(step)
-
-    def projection(self):
-        return Projection.from_proj_string(self.get("projTargetString", None))
-
-    def bounding_box(self):
-        return BoundingBox(
-            north=self.get("latitudeOfFirstGridPointInDegrees", None),
-            south=self.get("latitudeOfLastGridPointInDegrees", None),
-            west=self.get("longitudeOfFirstGridPointInDegrees", None),
-            east=self.get("longitudeOfLastGridPointInDegrees", None),
-        )
-
-    from earthkit.data.core.geography import Geography
-
-
-class VirtualGribField(Field):
-    def __init__(self, d, backend):
-        super().__init__(backend, metadata=VirtualGribMetadata(d))
-
-    def _values(self, dtype=None):
-        v = self._metadata["values"]
-        if dtype is None:
-            return v
-        else:
-            return v.astype(dtype)
-=======
 LOG = logging.getLogger(__name__)
->>>>>>> 188b9239
 
 
 class FieldlistFromDicts(Source):
