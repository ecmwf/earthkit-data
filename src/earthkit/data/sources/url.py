# (C) Copyright 2020 ECMWF.
#
# This software is licensed under the terms of the Apache Licence Version 2.0
# which can be obtained at http://www.apache.org/licenses/LICENSE-2.0.
# In applying this licence, ECMWF does not waive the privileges and immunities
# granted to it by virtue of its status as an intergovernmental organisation
# nor does it submit to any jurisdiction.
#


import logging

from multiurl import Downloader

from earthkit.data.core.caching import cache_file
from earthkit.data.core.settings import SETTINGS
from earthkit.data.core.statistics import record_statistics
from earthkit.data.utils.parts import PathAndParts
from earthkit.data.utils.progbar import progress_bar

from .file import FileSource

LOG = logging.getLogger(__name__)


def _ignore(*args, **kwargs):
    pass


def download_and_cache(
    url,
    *,
    owner="url",
    parts=None,
    verify=True,
    force=None,
    chunk_size=1024 * 1024,
    range_method="auto",
    http_headers=None,
    update_if_out_of_date=False,
    fake_headers=None,  # When HEAD is not allowed but you know the size
    **kwargs,
):
    # TODO: re-enable this feature
    extension = None

    LOG.debug("URL %s", url)

    downloader = Downloader(
        url,
        chunk_size=chunk_size,
        timeout=SETTINGS.get("url-download-timeout"),
        verify=verify,
        parts=parts,
        range_method=range_method,
        http_headers=http_headers,
        fake_headers=fake_headers,
        statistics_gatherer=record_statistics,
        progress_bar=progress_bar,
        resume_transfers=True,
        override_target_file=False,
        download_file_extension=".download",
    )

    if extension and extension[0] != ".":
        extension = "." + extension

    if extension is None:
        extension = downloader.extension()

    path = downloader.local_path()
    if path is not None:
        return

    def out_of_date(url, path, cache_data):
        if SETTINGS.get("check-out-of-date-urls") is False:
            return False

        if downloader.out_of_date(path, cache_data):
            if SETTINGS.get("download-out-of-date-urls") or update_if_out_of_date:
                LOG.warning(
                    "Invalidating cache version and re-downloading %s",
                    url,
                )
                return True
            else:
                LOG.warning(
                    "To enable automatic downloading of updated URLs set the 'download-out-of-date-urls'"
                    " setting to True",
                )
        return False

    if force is None:
        force = out_of_date

    def download(target, _):
        downloader.download(target)
        return downloader.cache_data()

    path = cache_file(
        owner,
        download,
        dict(url=url, parts=parts),
        extension=extension,
        force=force,
    )

    return path


class UrlSourcePathAndParts(PathAndParts):
    compress = True


class UrlBase(FileSource):
    def __init__(
        self,
        url,
        chunk_size=1024 * 1024,
        parts=None,
        filter=None,
        merger=None,
        verify=True,
        range_method="auto",
        http_headers=None,
        fake_headers=None,  # When HEAD is not allowed but you know the size
        stream=False,
        auth=None,
        **kwargs,
    ):
        super().__init__(filter=filter, merger=merger)

        from earthkit.data.utils.url import UrlSpec, UrlSpecItem

        if isinstance(url, UrlSpecItem):
            self.url_spec = UrlSpec(url)
        else:
            url_kwargs = dict(
                chunk_size=chunk_size,
                parts=parts,
                verify=verify,
                range_method=range_method,
                http_headers=http_headers,
                fake_headers=fake_headers,
                auth=auth,
            )
            self.url_spec = UrlSpec(url, **url_kwargs)

        self._kwargs = kwargs
<<<<<<< HEAD
        LOG.debug(f"url={self.url} url_parts={self.url_parts} _kwargs={self._kwargs}")
=======
        LOG.debug(f"url={self.url} url_parts={self.url_parts} auth={self.auth} _kwargs={self._kwargs}")
>>>>>>> 29634372

    def connect_to_mirror(self, mirror):
        return mirror.connection_for_url(self, self.url, self.url_parts)

    def prepare_headers(self, url):
        headers = {}
        if self.http_headers is not None:
            headers = dict(self.http_headers)

        if self.auth is not None:
            headers.update(self.auth.auth_header(url))

        if not headers:
            headers = None

        return headers

    @property
    def url(self):
        return self.url_spec.url

    @property
    def url_parts(self):
        return self.url_spec.parts

    def __repr__(self) -> str:
        return f"{self.__class__.__name__}({self.url})"


class Url(UrlBase):
    """Represent a URL source.

    Parameters
    ----------
    url: str, list, tuple
        Single url or a list/tuple of urls. A url item can be:

        * a str
        * a list/tuple of two items. The first item is the url as a str, while the second
          item defines the parts for the given url. In this case the ``parts`` kwargs
          cannot be used.

        When ``url`` is a list/tuple these two formats cannot be mixed so either all the url
        items are str or a list/tuple of url and parts.

    """

    def __init__(
        self,
        url,
        *,
        update_if_out_of_date=False,
        force=None,
        parallel=True,
        stream=False,
        **kwargs,
    ):
        super().__init__(url, **kwargs)

        self.update_if_out_of_date = update_if_out_of_date
        self.force = force
        self.parallel = parallel
        self.stream = stream

        # if self.stream and self.parallel:
        #     raise ValueError(f"URL: parallel=True is not allowed when stream=True")

        self._call_multi = self.parallel and len(self.url_spec) > 1

        if not self.stream and not self._call_multi:
            self._download()

    def mutate(self):
        if self.stream:
            s = []
            # create one stream source per url
            for x in self.url_spec:
                s.append(SingleUrlStream(x))

            from .stream import make_stream_source_from_other

            return make_stream_source_from_other(s, **self._kwargs)
        elif self._call_multi:
            assert self.parallel
            from earthkit.data.sources.multi_url import MultiUrl

            return MultiUrl(self.url_spec, **self._kwargs)

        return super().mutate()

    def _download(self):
        # TODO: re-enable this feature
        extension = None

        LOG.debug(
            (
                f"url={self.url} url_parts={self.url_parts} "
                # f"http_headers={self.http_headers}"
                f" _kwargs={self._kwargs}"
            )
        )

        self.downloader = Downloader(
            self.url_spec.zipped(),
            timeout=SETTINGS.get("url-download-timeout"),
            statistics_gatherer=record_statistics,
            progress_bar=progress_bar,
            resume_transfers=True,
            override_target_file=False,
            download_file_extension=".download",
            **self.url_spec[0].kwargs,
        )

        if extension and extension[0] != ".":
            extension = "." + extension

        if extension is None:
            extension = self.downloader.extension()

        self.path = self.downloader.local_path()
        if self.path is not None:
            return

        if self.force is None:
            self.force = self.out_of_date

        def download(target, _):
            self.downloader.download(target)
            return self.downloader.cache_data()

        self.path = self.cache_file(
            download,
            dict(url=self.url, parts=self.url_parts),
            extension=extension,
            force=self.force,
        )

        # cache data may contain the result of the http HEAD request
        h = self.downloader.cache_data()
        if isinstance(h, dict):
            self.content_type = h.get("content-type")

    def out_of_date(self, url, path, cache_data):
        if SETTINGS.get("check-out-of-date-urls") is False:
            return False

        if self.downloader.out_of_date(path, cache_data):
            if SETTINGS.get("download-out-of-date-urls") or self.update_if_out_of_date:
                LOG.warning(
                    "Invalidating cache version and re-downloading %s",
                    self.url,
                )
                return True
            else:
                LOG.warning(
                    "To enable automatic downloading of updated URLs set the 'download-out-of-date-urls'"
                    " setting to True",
                )
        return False


class RequestIterStreamer:
    """Expose fixed chunk-based stream reader used in mutiurl as a
    stream supporting a generic read method.
    """

    def __init__(self, iter_content):
        from collections import deque

        self.iter_content = iter_content
        self.content = deque()
        self.position = 0
        self.total = 0
        self.consumed = False

    def _ensure_content(self, size):
        while self.total < size:
            try:
                self.content.append(next(self.iter_content))
                self.total += len(self.content[-1])
            except StopIteration:
                break

    def _read(self, size):
        assert len(self.content) > 0

        start = self.position
        length = min(len(self.content[0]) - start, size)
        end = start + length
        data = self.content[0][start:end]
        last = 0
        size -= length

        if size > 0:
            d = [data]
            for i in range(1, len(self.content)):
                start = 0
                length = min(len(self.content[i]) - start, size)
                end = start + length
                d.append(self.content[i][start:end])
                last = i
                size -= length
                if size <= 0:
                    break
            data = data = b"".join(d)

        return data, last, end, size

    def read(self, size=-1):
        if size < -1 or size == 0 or self.consumed:
            return bytes()

        if size == -1:
            return self.readall()

        self._ensure_content(size)
        if len(self.content) == 0 or self.total == 0:
            self.close()
            return bytes()

        data, last, self.position, missing_size = self._read(size)
        # LOG.debug(f"{size=} {last=} pos={self.position} {missing_size=}")
        if missing_size > 0:
            self.close()
        else:
            if self.position == len(self.content[last]):
                last += 1
                self.position = 0

            if last > 0:
                for _ in range(0, last):
                    self.content.popleft()

            self.total = sum(len(x) for x in self.content)
            self.total -= self.position

        return data

    def readall(self):
        if self.consumed:
            return bytes()

        first = self.read(self.total)
        if len(first) == 0:
            first = next(self.iter_content)
        res = [first]

        for d in self.iter_content:
            res.append(d)

        self.close()

        if len(res) == 1:
            return res[0]
        else:
            return b"".join(res)

    def peek(self, size):
        if size <= 0 or self.consumed:
            return bytes()

        self._ensure_content(size)
        data, _, _, _ = self._read(size)
        return data

    def close(self):
        if not self.closed:
            self._clear()

    @property
    def closed(self):
        return self.consumed

    def _clear(self):
        self.iter_content = None
        self.content.clear()
        self.position = 0
        self.consumed = True


class SingleUrlStream(UrlBase):
    def __init__(
        self,
        url,
        **kwargs,
    ):
        super().__init__(url, **kwargs)

        if len(self.url_spec) != 1:
            raise TypeError("Only a single url is supported")

        assert isinstance(self.url[0], str)

        from urllib.parse import urlparse

        o = urlparse(self.url[0])
        if o.scheme not in ("http", "https"):
            raise NotImplementedError(f"Streams are not supported for {o.scheme} urls")

    def mutate(self):
        from .stream import _from_source

        return _from_source(self, **self._kwargs)

    def to_stream(self):
        downloader = Downloader(
            self.url_spec.zipped(),
            timeout=SETTINGS.get("url-download-timeout"),
            # verify=self.verify,
            # range_method=self.range_method,
            # http_headers=self.prepare_headers(self.url),
            # fake_headers=self.fake_headers,
            statistics_gatherer=_ignore,
            progress_bar=progress_bar,
            resume_transfers=False,
            override_target_file=False,
            **self.url_spec[0].kwargs,
        )

        size, mode, skip, trust_size = downloader.estimate_size(None)  # noqa F841

        # cache data may contain the result of the http HEAD request
        h = downloader.cache_data()
        if isinstance(h, dict):
            self.content_type = h.get("content-type")

        stream = downloader.make_stream()
        return RequestIterStreamer(
            stream(chunk_size=self.url_spec[0].kwargs["chunk_size"])
        )


source = Url<|MERGE_RESOLUTION|>--- conflicted
+++ resolved
@@ -130,7 +130,8 @@
     ):
         super().__init__(filter=filter, merger=merger)
 
-        from earthkit.data.utils.url import UrlSpec, UrlSpecItem
+        from earthkit.data.utils.url import UrlSpec
+        from earthkit.data.utils.url import UrlSpecItem
 
         if isinstance(url, UrlSpecItem):
             self.url_spec = UrlSpec(url)
@@ -147,11 +148,7 @@
             self.url_spec = UrlSpec(url, **url_kwargs)
 
         self._kwargs = kwargs
-<<<<<<< HEAD
-        LOG.debug(f"url={self.url} url_parts={self.url_parts} _kwargs={self._kwargs}")
-=======
         LOG.debug(f"url={self.url} url_parts={self.url_parts} auth={self.auth} _kwargs={self._kwargs}")
->>>>>>> 29634372
 
     def connect_to_mirror(self, mirror):
         return mirror.connection_for_url(self, self.url, self.url_parts)
@@ -471,7 +468,7 @@
             **self.url_spec[0].kwargs,
         )
 
-        size, mode, skip, trust_size = downloader.estimate_size(None)  # noqa F841
+        _, _, _, _ = downloader.estimate_size(None)
 
         # cache data may contain the result of the http HEAD request
         h = downloader.cache_data()
@@ -479,9 +476,7 @@
             self.content_type = h.get("content-type")
 
         stream = downloader.make_stream()
-        return RequestIterStreamer(
-            stream(chunk_size=self.url_spec[0].kwargs["chunk_size"])
-        )
+        return RequestIterStreamer(stream(chunk_size=self.url_spec[0].kwargs["chunk_size"]))
 
 
 source = Url