# (C) Copyright 2020 ECMWF.
#
# This software is licensed under the terms of the Apache Licence Version 2.0
# which can be obtained at http://www.apache.org/licenses/LICENSE-2.0.
# In applying this licence, ECMWF does not waive the privileges and immunities
# granted to it by virtue of its status as an intergovernmental organisation
# nor does it submit to any jurisdiction.
#

import logging
import os
import shutil

try:
    import pyfdb
except ImportError:
    raise ImportError("FDB access requires 'pyfdb' to be installed")

from earthkit.data.sources.file import FileSource
from earthkit.data.sources.stream import StreamSource
from earthkit.data.utils.request import RequestBuilder
from earthkit.data.utils.request import RequestMapper

from . import Source

LOG = logging.getLogger(__name__)


class FDBSource(Source):
<<<<<<< HEAD
    def __init__(
        self,
        *args,
        stream=True,
        config=None,
        userconfig=None,
        lazy=False,
        lazy_request_grouping=False,
        **kwargs,
    ):
=======
    def __init__(self, *args, request=None, stream=True, config=None, userconfig=None, lazy=False, **kwargs):
>>>>>>> f5da499f
        super().__init__()

        for k in ["group_by", "batch_size"]:
            if k in kwargs:
                raise ValueError(f"Invalid argument '{k}' for FDBSource. Deprecated since 0.8.0.")

        self.lazy = lazy
        self.lazy_request_grouping = lazy_request_grouping
        self._fdb_kwargs = {}
        if config is not None:
            self._fdb_kwargs["config"] = config
        if userconfig is not None:
            self._fdb_kwargs["userconfig"] = userconfig

        self._stream_kwargs = dict()
        for k in ["read_all"]:
            if k in kwargs:
                self._stream_kwargs[k] = kwargs.pop(k)

        self.stream = stream

        request_builder = RequestBuilder(self, *args, request=request, **kwargs)
        self.request = request_builder.requests

        if len(self.request) == 0:
            raise ValueError("FDBSource: no requests to process")

        if len(self.request) > 1:
            raise ValueError("FDBSource: multiple requests are not supported")

        self.request = self.request[0]

        if not (config or userconfig):
            self._check_env()

    def _check_env(self):
        fdb_home = os.environ.get("FDB_HOME", None)
        fdb_conf = os.environ.get("FDB5_CONFIG", None)
        if fdb_home is None and fdb_conf is None:
            raise ValueError(
                """Neither FDB_HOME nor FDB5_CONFIG environment variable
                was set! Please define either one to access FDB.
                See: https://fields-database.readthedocs.io for details about FDB."""
            )

    def mutate(self):
        if not self.lazy:
            fdb = pyfdb.FDB(**self._fdb_kwargs)
            if self.stream:
                stream = fdb.retrieve(self.request)
                return StreamSource(stream, **self._stream_kwargs)
            else:
                return FDBFileSource(fdb, self.request)
        else:
            mapper = FDBRequestMapper(self.request, fdb_kwargs=self._fdb_kwargs)
            retriever = FDBRetriever(self._fdb_kwargs)
            from earthkit.data.readers.grib.virtual import VirtualGribFieldList

            return VirtualGribFieldList(mapper, retriever, request_grouping=self.lazy_request_grouping)


class FDBFileSource(FileSource):
    def __init__(self, fdb, request):
        super().__init__()
        self.fdb = fdb
        self.path = self._retrieve(request)

    def _retrieve(self, request):
        def retrieve(target, request):
            with open(target, "wb") as o, self.fdb.retrieve(request) as i:
                shutil.copyfileobj(i, o)

        return self.cache_file(
            retrieve,
            request,
        )


class FDBRetriever:
    def __init__(self, fdb_kwargs):
        self.fdb_kwargs = fdb_kwargs

    def get(self, request):
        from . import from_source

        print("FDBRetriever.get", request)
        return from_source("fdb", request, stream=True, read_all=True, **self.fdb_kwargs)


class FDBRequestMapper(RequestMapper):
    def __init__(self, request, fdb_kwargs=None, **kwargs):
        super().__init__(request, **kwargs)
        self.fdb_kwargs = fdb_kwargs or {}
        self.metadata_alias = {
            "stepRange": "step",
            "typeOfLevel": "leveltype",
            "level": "levelist",
            "dataDate": "date",
            "dataTime": "time",
        }

    def _build(self):
        r = []
        fdb = pyfdb.FDB(**self.fdb_kwargs)
        for el in fdb.list(self.request, True, True):
            r.append(el["keys"])
        # keys = list(r[0].keys()) if r else []
        return r

    def clone(self, request):
        return FDBRequestMapper(request, fdb_kwargs=self.fdb_kwargs)


source = FDBSource<|MERGE_RESOLUTION|>--- conflicted
+++ resolved
@@ -27,10 +27,10 @@
 
 
 class FDBSource(Source):
-<<<<<<< HEAD
     def __init__(
         self,
         *args,
+        request=None,
         stream=True,
         config=None,
         userconfig=None,
@@ -38,9 +38,6 @@
         lazy_request_grouping=False,
         **kwargs,
     ):
-=======
-    def __init__(self, *args, request=None, stream=True, config=None, userconfig=None, lazy=False, **kwargs):
->>>>>>> f5da499f
         super().__init__()
 
         for k in ["group_by", "batch_size"]:
