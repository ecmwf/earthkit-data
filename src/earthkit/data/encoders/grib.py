# (C) Copyright 2023 ECMWF.
#
# This software is licensed under the terms of the Apache Licence Version 2.0
# which can be obtained at http://www.apache.org/licenses/LICENSE-2.0.
# In applying this licence, ECMWF does not waive the privileges and immunities
# granted to it by virtue of its status as an intergovernmental organisation
# nor does it submit to any jurisdiction.
#

import datetime
import logging
from functools import lru_cache

from earthkit.data.decorators import normalize
from earthkit.data.decorators import normalize_grib_keys
from earthkit.data.utils.humanize import list_to_human

from . import EncodedData
from . import Encoder

LOG = logging.getLogger(__name__)

NOT_IN_EDITION_1 = (
    "productDefinitionTemplateNumber",
    "typeOfGeneratingProcess",
)

COMPULSORY = (("date", "referenceDate"), ("param", "paramId", "shortName"))


class GribEncodedData(EncodedData):
    def __init__(self, handle):
        self.handle = handle

    def to_bytes(self):
        return self.handle.get_buffer()

    def to_file(self, f):
        self.handle.write(f)

    def metadata(self, key=None):
        if key:
            return self.to_field().metadata(key, default=None)
        else:
            raise NotImplementedError

    def to_field(self):
        from earthkit.data.readers.grib.memory import GribFieldInMemory

        return GribFieldInMemory.from_buffer(self.to_bytes())


class Combined:
    def __init__(self, handle, metadata):
        self.handle = handle
        self.metadata = metadata

    def __contains__(self, key):
        # return key in self.metadata or key in self.handle
        raise NotImplementedError()

    def __getitem__(self, key):
        if key in self.metadata:
            return self.metadata[key]
        return self.handle.get(key, default=None)


@lru_cache(maxsize=None)
def _gg_pl(N):
    import eccodes

    sample = None
    result = {}
    try:
        sample = eccodes.codes_new_from_samples(
            f"reduced_gg_pl_{N}_grib2",
            eccodes.CODES_PRODUCT_GRIB,
        )

        for key in ("N", "Ni", "Nj"):
            result[key] = eccodes.codes_get(sample, key)

        for key in (
            "latitudeOfFirstGridPointInDegrees",
            "longitudeOfFirstGridPointInDegrees",
            "latitudeOfLastGridPointInDegrees",
            "longitudeOfLastGridPointInDegrees",
            "iDirectionIncrementInDegrees",
        ):
            result[key] = eccodes.codes_get_double(sample, key)

        pl = eccodes.codes_get_long_array(sample, "pl")
        result["pl"] = pl.tolist()
        result["gridType"] = "reduced_gg"

        return result

    finally:
        if sample is not None:
            eccodes.codes_release(sample)


class GribHandleMaker:
    """Create a new GribCodesHandle from a template, field or metadata"""

    def __init__(self, template=None):
        self.template = template
        self._bbox = {}

    def make(self, field=None, values=None, metadata=None, template=None, use_metadata_from_data=True):
        """Create a new GribCodesHandle from a template, field or metadata
        May modify existing metadata

        Parameters
        ----------
        field: Field
            The field to encode
        values: numpy.ndarray
            The values to encode
        metadata: dict
            Metadata to encode
        template: GribCoder
            A template to use for encoding
        """
        handle = self.handle_from_template(template)
        if handle is not None:
            self.update_metadata_from_template(metadata, template, handle)

        if handle is None and field is not None:
            handle = self.handle_from_field(field)
            if handle is not None:
                self.update_metadata_from_template(metadata, field, handle)

        if handle is None:
            if values is None:
                raise ValueError("No values to encode")
            if field is not None:
                _IGNORE_KEYS = ("values", "latitudes", "longitudes", "lat", "lon", "handle")
                values = values.reshape(field.shape)
                if use_metadata_from_data:
                    md = {}
                    for k, v in field.metadata().items():
                        if (
                            k not in metadata
                            and "_" not in k
                            and not k.startswith("_")
                            and k not in _IGNORE_KEYS
                        ):
                            md[k] = v
                    metadata.update(md)
            handle = self.handle_from_metadata(values, metadata, COMPULSORY)

        return handle

    def handle_from_template(self, template):
        handle = None
        if template is None:
            template = self.template
        if template is not None:
            handle = template.handle.clone()
        return handle

    def handle_from_field(self, field):
        if hasattr(field, "handle"):
            return field.handle.clone()

    def handle_from_metadata(self, values, metadata, compulsory):
        from earthkit.data.readers.grib.codes import GribCodesHandle  # Lazy loading of eccodes

        if len(values.shape) == 1:
            sample = self._gg_field(values, metadata)
        elif len(values.shape) == 2:
            sample = self._ll_field(values, metadata)
        else:
            raise ValueError(f"Invalid shape {values.shape} for GRIB, must be 1 or 2 dimension ")

        metadata.setdefault("bitsPerValue", 16)
        metadata["scanningMode"] = 0

        if "class" in metadata or "type" in metadata or "stream" in metadata or "expver" in metadata:
            # MARS labelling
            metadata["setLocalDefinition"] = 1
            # metadata['grib2LocalSectionNumber'] = 1

        for check in compulsory:
            if not isinstance(check, tuple):
                check = [check]

            if not any(c in metadata for c in check):
                choices = list_to_human([f"'{c}'" for c in check], "or")
                raise ValueError(f"Please provide a value for {choices}.")

        LOG.debug("GribCodesHandle.from_sample(%s)", sample)
        return GribCodesHandle.from_sample(sample)

    def update_metadata_from_template(self, metadata, template, handle):
        # the template can contain extra metadata that is not encoded in the handle
        bpv = None
        if hasattr(template, "metadata"):
            template_md = template.metadata()
            from earthkit.data.core.metadata import WrappedMetadata

            if isinstance(template_md, WrappedMetadata):
                for k in template_md.extra.keys():
                    if k != "bitsPerValue" and k not in metadata:
                        metadata[k] = template_md.get(k)

            if "bitsPerValue" not in metadata:
                bpv = template.metadata("bitsPerValue", default=None)

        # Either the handle has valid bitsPerValue or has to be extracted
        # from the template and added to the metadata to be encoded
        if "bitsPerValue" not in metadata:
            if bpv is None:
                try:
                    bpv = template.handle.get("bitsPerValue", None)
                except Exception:
                    bpv = None

            if bpv is not None and bpv > 0:
                bpv_h = handle.get("bitsPerValue", None)
                if bpv != bpv_h:
                    metadata["bitsPerValue"] = bpv

    def _ll_field(self, values, metadata):
        Nj, Ni = values.shape
        metadata["Nj"] = Nj
        metadata["Ni"] = Ni

        # We assume the scanning mode north->south, west->east
        west_east = 360 / Ni

        if Nj % 2 == 0:
            north_south = 180 / Nj
            adjust = north_south / 2
        else:
            north_south = 181 / Nj
            adjust = 0

        north = 90 - adjust
        south = -90 + adjust
        west = 0
        east = 360 - west_east

        metadata["iDirectionIncrementInDegrees"] = west_east
        metadata["jDirectionIncrementInDegrees"] = north_south

        metadata["latitudeOfFirstGridPointInDegrees"] = north
        metadata["latitudeOfLastGridPointInDegrees"] = south
        metadata["longitudeOfFirstGridPointInDegrees"] = west
        metadata["longitudeOfLastGridPointInDegrees"] = east

        edition = metadata.get("edition", 2)
        levtype = metadata.get("levtype")
        if levtype is None:
            if "levelist" in metadata:
                levtype = "pl"
            else:
                levtype = "sfc"

        return f"regular_ll_{levtype}_grib{edition}"

    def _gg_field(self, values, metadata):
        GAUSSIAN = {
            6114: (32, False),
            13280: (48, False),
            24572: (64, False),
            35718: (80, False),
            40320: (96, True),
            50662: (96, False),
            88838: (128, False),
            108160: (160, True),
            138346: (160, False),
            213988: (200, False),
            348528: (256, False),
            542080: (320, False),
            843490: (400, False),
            1373624: (512, False),
            2140702: (640, False),
            5447118: (1024, False),
            6599680: (1280, True),
            8505906: (1280, False),
            20696844: (2000, False),
        }

        n = len(values)
        if n not in GAUSSIAN:
            raise ValueError(f"Unsupported GAUSSIAN grid. Number of grid points {n:,}")
        N, octahedral = GAUSSIAN[n]

        if N not in self._bbox:
            import eccodes

            self._bbox[N] = max(eccodes.codes_get_gaussian_latitudes(N))

        metadata["latitudeOfFirstGridPointInDegrees"] = self._bbox[N]
        metadata["latitudeOfLastGridPointInDegrees"] = -self._bbox[N]
        metadata["longitudeOfFirstGridPointInDegrees"] = 0

        metadata["N"] = N
        if octahedral:
            half = list(range(20, 20 + N * 4, 4))
            pl = half + list(reversed(half))
            assert len(pl) == 2 * N, (len(pl), 2 * N)
            metadata["pl"] = pl
            metadata["longitudeOfLastGridPointInDegrees"] = 360 - max(pl) / 360
            metadata["Nj"] = len(pl)
        else:
            # We just want the PL
            metadata.update(_gg_pl(N))

        edition = metadata.get("edition", 2)
        levtype = metadata.get("levtype")
        if levtype is None:
            if "levelist" in metadata:
                levtype = "pl"
            else:
                levtype = "sfc"

        if octahedral or levtype == "sfc":
            return f"reduced_gg_{levtype}_grib{edition}"
        else:

            return f"reduced_gg_{levtype}_{N}_grib{edition}"


class GribEncoder(Encoder):
    """Encode GRIB data"""

    def __init__(self, **kwargs):
        super().__init__(**kwargs)
        self._bbox = {}

    @normalize_grib_keys
    @normalize("date", "date")
    def _normalize_kwargs_names(self, **kwargs):
        return kwargs

    def _get_handle(self, **kwargs):
        return GribHandleMaker(template=self.template).make(**kwargs)

    def encode(
        self,
        data=None,
        values=None,
        check_nans=True,
        metadata=None,
        template=None,
        missing_value=9999,
        use_metadata_from_data=True,
        **kwargs,
    ):
        """
        Parameters
        ----------

        data: Field
            The data to encode
        values: numpy.ndarray
            The values to encode
        check_nans: bool
            Check for NaNs in the values and replace them with missing_value
        metadata: dict
            Metadata to encode
        template: GribCoder
            A template to use for encoding
        return_bytes: bool
            Return the encoded message as bytes
        missing_value: float
            The value to use for NaNs
        use_metadata_from_data: bool
            Use the metadata from the field if available to construct the message
        kwargs: dict
            Additional metadata to encode
        """
        if template is None:
            template = self.template

        if data is not None and values is not None and template:
            raise ValueError("Cannot provide data, values and template together")

        metadata = metadata if metadata is not None else {}
        md = self._normalize_kwargs_names(**self.metadata)
        md.update(self._normalize_kwargs_names(**metadata))
        md.update(self._normalize_kwargs_names(**kwargs))

        # when the input date a datetime object time can be inferred from it
        can_infer_time = (
            "date" in md
            and isinstance(md["date"], datetime.datetime)
            and not self._has_standard_date_input([self.metadata, metadata, kwargs])
        )

        metadata = md

        kwargs = dict()
        kwargs["values"] = values
        kwargs["check_nans"] = check_nans
        kwargs["metadata"] = metadata
        kwargs["missing_value"] = missing_value
        kwargs["can_infer_time"] = can_infer_time

        if data is not None:
<<<<<<< HEAD
            return data._encode(
                self, template=template, use_metadata_from_data=use_metadata_from_data, **kwargs
            )
=======
            from earthkit.data.wrappers import get_wrapper

            data = get_wrapper(data, fieldlist=False)
            return data._encode(self, template=template, **kwargs)
>>>>>>> 58a037e8
        else:
            handle = self._get_handle(template=template, values=values, metadata=metadata)
            return self._make_message(handle, **kwargs)

    def _has_standard_date_input(self, d):
        for v in d:
            date = v.get("date", None)
            if isinstance(date, int):
                return True
            if isinstance(date, str) and len(date) == 8:
                return True

        return False

    def _encode(self, data, **kwargs):
        raise NotImplementedError

    def _encode_field(
        self, field, values=None, template=None, metadata=None, use_metadata_from_data=True, **kwargs
    ):
        # check if the field is already encoded in the desired format

        if values is None and template is None and not metadata:
            return GribEncodedData(field.handle)

        if values is None and template:
            values = field.values

        handle = self._get_handle(
            field=field,
            values=values,
            metadata=metadata,
            template=template,
            use_metadata_from_data=use_metadata_from_data,
        )
        return self._make_message(handle, values=values, metadata=metadata, **kwargs)

    def _encode_fieldlist(self, fs, **kwargs):
        for f in fs:
            yield f._encode(self, **kwargs)

    def _encode_xarray(self, data, **kwargs):
        accessor = data.earthkit
        return self._encode_fieldlist(accessor._generator(), **kwargs)

    def _make_message(
        self, handle, values=None, check_nans=True, metadata=None, missing_value=9999, can_infer_time=False
    ):
        if handle is None:
            raise ValueError("No handle to encode")

        # Make a copy as we may modify it
        if metadata is None:
            metadata = {}

        compulsory = COMPULSORY

        self._update_metadata(handle, metadata, compulsory, can_infer_time)

        if check_nans and values is not None:
            import numpy as np

            if np.isnan(values).any():
                # missing_value = np.finfo(values.dtype).max
                missing_value = missing_value
                values = np.nan_to_num(values, nan=missing_value)
                metadata["missingValue"] = missing_value
                metadata["bitmapPresent"] = 1

        if str(metadata.get("edition")) == "1":
            for k in NOT_IN_EDITION_1:
                metadata.pop(k, None)

        if int(metadata.get("deleteLocalDefinition", 0)):
            for k in ("class", "type", "stream", "expver", "setLocalDefinition"):
                metadata.pop(k, None)

        # keep the original generatingProcessIdentifier if not set
        if "generatingProcessIdentifier" in metadata:
            if metadata["generatingProcessIdentifier"] is None:
                metadata.pop("generatingProcessIdentifier")

        # # TODO: revisit that logic
        # if "generatingProcessIdentifier" not in metadata:
        #     metadata["generatingProcessIdentifier"] = 255
        # else:
        #     # kee
        #     if metadata["generatingProcessIdentifier"] is None:
        #         metadata.pop("generatingProcessIdentifier")

        LOG.debug("GribOutput.metadata %s", metadata)

        single = {}
        multiple = {}
        for k, v in metadata.items():
            if isinstance(v, (int, float, str, bool)):
                single[k] = v
            else:
                multiple[k] = v

        try:
            # Try to set all metadata at once
            # This is needed when we set multiple keys that are interdependent
            handle.set_multiple(single)
        except Exception as e:
            LOG.error("Failed to set metadata at once: %s", e)
            # Try again, but one by one
            for k, v in single.items():
                handle.set(k, v)

        for k, v in multiple.items():
            handle.set(k, v)

        if values is not None:
            handle.set_values(values)

        return GribEncodedData(handle)

    def _update_metadata(self, handle, metadata, compulsory, can_infer_time):
        # TODO: revisit that logic
        combined = Combined(handle, metadata)

        if "step" in metadata or "endStep" in metadata:
            if combined["type"] == "an":
                metadata["type"] = "fc"

        if "time" in metadata:  # TODO, use a normalizer
            try:
                time = int(metadata["time"])
                if time < 100:
                    metadata["time"] = time * 100
            except ValueError:
                pass

        if "time" not in metadata and "date" in metadata and can_infer_time:
            if isinstance(metadata["date"], datetime.datetime):
                date = metadata["date"]
                metadata["time"] = date.hour * 100 + date.minute

        if "date" in metadata:
            if isinstance(metadata["date"], datetime.datetime):
                date = metadata["date"]
                metadata["date"] = date.year * 10000 + date.month * 100 + date.day
            else:
                metadata["date"] = int(metadata["date"])

        if "stream" not in metadata:
            if "number" in metadata:
                metadata["stream"] = "enfo"
                metadata.setdefault("type", "pf")

        if "number" in metadata:
            compulsory += ("numberOfForecastsInEnsemble",)
            metadata.setdefault("productDefinitionTemplateNumber", 1)  # 11 for accumulations

        if metadata.get("type") in ("pf", "cf"):
            metadata.setdefault("typeOfGeneratingProcess", 4)

        if "levelist" in metadata:
            metadata.setdefault("levtype", "pl")

        if "param" in metadata:
            param = metadata.pop("param")
            try:
                metadata["paramId"] = int(param)
            except ValueError:
                metadata["shortName"] = param

        # levtype is a readOnly key in ecCodes >= 2.33.0
        levtype_remap = {
            "pl": "isobaricInhPa",
            "ml": "hybrid",
            "pt": "theta",
            "pv": "potentialVorticity",
            "sfc": "surface",
        }
        if "levtype" in metadata:
            v = metadata.pop("levtype")
            metadata["typeOfLevel"] = levtype_remap[v]


encoder = GribEncoder<|MERGE_RESOLUTION|>--- conflicted
+++ resolved
@@ -401,16 +401,12 @@
         kwargs["can_infer_time"] = can_infer_time
 
         if data is not None:
-<<<<<<< HEAD
+            from earthkit.data.wrappers import get_wrapper
+
+            data = get_wrapper(data, fieldlist=False)
             return data._encode(
                 self, template=template, use_metadata_from_data=use_metadata_from_data, **kwargs
             )
-=======
-            from earthkit.data.wrappers import get_wrapper
-
-            data = get_wrapper(data, fieldlist=False)
-            return data._encode(self, template=template, **kwargs)
->>>>>>> 58a037e8
         else:
             handle = self._get_handle(template=template, values=values, metadata=metadata)
             return self._make_message(handle, **kwargs)
