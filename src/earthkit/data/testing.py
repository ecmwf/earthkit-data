# (C) Copyright 2020 ECMWF.
#
# This software is licensed under the terms of the Apache Licence Version 2.0
# which can be obtained at http://www.apache.org/licenses/LICENSE-2.0.
# In applying this licence, ECMWF does not waive the privileges and immunities
# granted to it by virtue of its status as an intergovernmental organisation
# nor does it submit to any jurisdiction.
#

import logging
import os
import pathlib
import shutil
from contextlib import contextmanager
from importlib import import_module
from unittest.mock import patch

import numpy as np
from earthkit.utils.array import array_namespace as eku_array_namespace
from earthkit.utils.array import convert as convert_array

# from earthkit.utils.testing import get_array_backend
from earthkit.utils.array.testing import NAMESPACE_DEVICES

from earthkit.data import from_object
from earthkit.data import from_source
from earthkit.data.readers.text import TextReader
from earthkit.data.sources.empty import EmptySource
from earthkit.data.sources.mars import StandaloneMarsClient

LOG = logging.getLogger(__name__)


class OfflineError(Exception):
    pass


_NETWORK_PATCHER = patch("socket.socket", side_effect=OfflineError)

_REMOTE_ROOT_URL = "https://sites.ecmwf.int/repository/earthkit-data/"
_REMOTE_TEST_DATA_URL = "https://sites.ecmwf.int/repository/earthkit-data/test-data/"
_REMOTE_EXAMPLES_URL = "https://sites.ecmwf.int/repository/earthkit-data/examples/"

_ROOT_DIR = top = os.path.dirname(os.path.dirname(os.path.dirname(os.path.dirname(__file__))))
if not os.path.exists(os.path.join(_ROOT_DIR, "tests", "data")):
    _ROOT_DIR = "./"


@contextmanager
def network_off():
    try:
        _NETWORK_PATCHER.start()
        yield None
    finally:
        _NETWORK_PATCHER.stop()


@contextmanager
def preserve_cwd():
    current_dir = os.getcwd()
    try:
        yield None
    finally:
        os.chdir(current_dir)


def earthkit_remote_file(*args):
    return os.path.join(_REMOTE_ROOT_URL, *args)


def earthkit_remote_test_data_file(*args):
    return os.path.join(_REMOTE_TEST_DATA_URL, *args)


def earthkit_remote_examples_file(*args):
    return os.path.join(_REMOTE_EXAMPLES_URL, *args)


def earthkit_file(*args):
    return os.path.join(_ROOT_DIR, *args)


def earthkit_examples_file(*args):
    return os.path.join(_ROOT_DIR, "docs", "examples", *args)


def earthkit_test_data_file(*args):
    return os.path.join(_ROOT_DIR, "tests", "data", *args)


def data_file(*args):
    return os.path.join(os.path.dirname(__file__), "data", *args)


def file_url(path):
    return pathlib.Path(os.path.abspath(path)).as_uri()


def data_file_url(*args):
    return file_url(data_file(*args))


def modules_installed(*modules):
    for module in modules:
        try:
            import_module(module)
        except (ImportError, RuntimeError, SyntaxError):
            return False
    return True


NO_MARS_DIRECT = not StandaloneMarsClient.enabled()
NO_MARS_API = not os.path.exists(os.path.expanduser("~/.ecmwfapirc"))
NO_MARS = NO_MARS_API and NO_MARS_DIRECT

NO_CDS = not os.path.exists(os.path.expanduser("~/.cdsapirc"))
NO_HDA = not os.path.exists(os.path.expanduser("~/.hdarc"))
IN_GITHUB = os.environ.get("GITHUB_WORKFLOW") is not None
try:
    import ecmwf.opendata  # noqa

    NO_EOD = False
except Exception:
    NO_EOD = True

try:
    import pyfdb  # noqa

    NO_FDB = False
except Exception:
    NO_FDB = True

NO_PROD_FDB = NO_FDB
if not NO_PROD_FDB:
    fdb_home = os.environ.get("FDB_HOME", None)
    NO_PROD_FDB = fdb_home is None

NO_GRIBJUMP = NO_FDB or not modules_installed("pygribjump")
NO_POLYTOPE = not os.path.exists(os.path.expanduser("~/.polytopeapirc"))
NO_COVJSONKIT = not modules_installed("covjsonkit")
NO_RIOXARRAY = not modules_installed("rioxarray")

NO_S3_AUTH = not modules_installed("aws_requests_auth")
NO_GEO = not modules_installed("earthkit-data")
try:
    NO_ECFS = not os.path.exists(shutil.which("ecp"))
except Exception:
    NO_ECFS = True


NO_ZARR = True
try:
    import zarr  # noqa

    if int(zarr.__version__.split(".")[0]) >= 3:
        NO_ZARR = False
except Exception:
    pass

NO_IRIS = not (modules_installed("iris") and modules_installed("ncdata"))


def MISSING(*modules):
    return not modules_installed(*modules)


UNSAFE_SAMPLES_URL = "https://github.com/jwilk/traversal-archives/releases/download/0"


def empty(ds):
    LOG.debug("%s", ds)
    assert isinstance(ds, EmptySource)
    assert len(ds) == 0


def text(ds):
    LOG.debug("%s", ds)
    assert isinstance(ds._reader, TextReader)


UNSAFE_SAMPLES = (
    ("absolute1", empty),
    ("absolute2", empty),
    ("relative0", empty),
    ("relative2", empty),
    ("symlink", text),
    ("dirsymlink", text),
    ("dirsymlink2a", text),
    ("dirsymlink2b", text),
)


def check_unsafe_archives(extension):
    for archive, check in UNSAFE_SAMPLES:
        LOG.debug("%s.%s", archive, extension)
        ds = from_source("url", f"{UNSAFE_SAMPLES_URL}/{archive}{extension}")
        check(ds)


def load_nc_or_xr_source(path, mode):
    if mode == "nc":
        return from_source("file", path)
    else:
        import xarray

        return from_object(xarray.open_dataset(path))


class ArrayBackend:
    def __init__(self, array_namespace, device=None, dtype=None):
        self._d = (eku_array_namespace(array_namespace), device, dtype)

    @property
    def array_namespace(self):
        return self._d[0]

    @property
    def device(self):
        return self._d[1]

    @property
    def dtype(self):
        return self._d[2]

    def __len__(self):
        return len(self._d)

    def __getitem__(self, index):
        return self._d[index]

    @property
    def name(self):
        return self.array_namespace._earthkit_array_namespace_name


# Array backends
<<<<<<< HEAD
ARRAY_BACKENDS = get_array_backend(["numpy", "torch", "cupy", "jax"], raise_on_missing=False)
NUMPY_BACKEND = get_array_backend("numpy")
=======
ARRAY_BACKENDS = []
for x in NAMESPACE_DEVICES:
    name = x[0]._earthkit_array_namespace_name
    device = x[1]
    dtype = None
    if name in ["numpy", "torch", "cupy", "jax"]:
        if name == "torch" and device.type == "mps":
            dtype = "float32"
        ARRAY_BACKENDS.append(ArrayBackend(x[0], device, dtype))
>>>>>>> d3444124


def make_tgz(target_dir, target_name, paths):
    import tarfile

    with tarfile.open(os.path.join(target_dir, target_name), "w:gz") as tar:
        for p in paths:
            tar.add(p)
    # tar.close()


def make_zip(target_dir, target_name, paths):
    import zipfile

    with zipfile.ZipFile(os.path.join(target_dir, target_name), "a") as zipf:
        for p in paths:
            zipf.write(p)


WRITE_TO_FILE_METHODS = ["target", "save", "write"]


def write_to_file(mode, path, ds, **kwargs):
    if mode == "target":
        bits_per_value = kwargs.pop("bits_per_value", None)
        md = kwargs.get("metadata", {})
        if bits_per_value is not None:
            md.update({"bitsPerValue": bits_per_value})
            kwargs["metadata"] = md

        ds.to_target("file", path, **kwargs)
    elif mode == "save":
        ds.save(path, **kwargs)
    elif mode == "write":
        append = kwargs.pop("append", False)
        flag = "wb" if not append else "ab"
        with open(path, flag) as f:
            ds.write(f, **kwargs)
    else:
        raise ValueError(f"Invalid {mode=}")


def check_array(
    v,
    shape=None,
    first=None,
    last=None,
    meanv=None,
    eps=1e-3,
    array_backend=None,
):
    v = convert_array(v, array_namespace="numpy")

    assert v.shape == shape
    assert np.isclose(v[0], first, rtol=eps)
    assert np.isclose(v[-1], last, rtol=eps)
    assert np.isclose(v.mean(), meanv, rtol=eps)

<<<<<<< HEAD
    if array_backend is not NUMPY_BACKEND:
        v = array_backend.to_numpy(v)
=======
>>>>>>> d3444124

def enforce_dtype(array_namespace, device):
    array_namespace = eku_array_namespace(array_namespace)
    if (
        array_namespace._earthkit_array_namespace_name == "torch"
        and isinstance(device, str)
        and device.startswith("mps")
    ):
        return "float32"
    return None


def match_dtype(array, xp, dtype):
    dtype = xp.__array_namespace_info__().dtypes().get(dtype, dtype)
    if dtype is not None:
        return xp.dtype(array) == dtype
    return False


def check_array_type(array, expected_namespace, dtype=None):
    xp1 = eku_array_namespace(array)
    xp2 = eku_array_namespace(expected_namespace)

    if xp2 is None:
        raise ValueError(f"Invalid expected_namespace={expected_namespace}")

    assert xp1 == xp2, f"{xp1=}, {xp2=}"

    expected_dtype = dtype
    if expected_dtype is not None:
        assert match_dtype(array, xp2, expected_dtype), f"{array.dtype}, {expected_dtype=}"
        # assert b2.match_dtype(array, expected_dtype), f"{array.dtype}, {expected_dtype=}"


# # TODO: only tested for numpy an torch (cpu, torch(cpu, mps))
# def to_numpy_dtype(dtype, xp=None):
#     if dtype is None:
#         return np.float64
#     elif isinstance(dtype, str):
#         return np.dtype(dtype)
#     elif xp is not None:
#         for d in xp.__array_namespace_info__().dtypes.items():
#             if d[1] == dtype:
#                 return np.dtype(d[0])

#     if hasattr(dtype, "type"):
#         dtype = dtype.type

#     return dtype


def main(path):
    import sys

    import pytest

    # Parallel does not work on darwin, gets RuntimeError: context has already been set
    # because pytest-parallel changes the context from `spawn` to `fork`

    args = ["-p", "no:parallel", "-E", "release"]

    if len(sys.argv) > 1 and sys.argv[1] == "--no-debug":
        args += ["-o", "log_cli=False"]
    else:
        logging.basicConfig(level=logging.DEBUG)
        args += ["-o", "log_cli=True"]

    args += [path]

    sys.exit(pytest.main(args))<|MERGE_RESOLUTION|>--- conflicted
+++ resolved
@@ -234,20 +234,16 @@
 
 
 # Array backends
-<<<<<<< HEAD
-ARRAY_BACKENDS = get_array_backend(["numpy", "torch", "cupy", "jax"], raise_on_missing=False)
-NUMPY_BACKEND = get_array_backend("numpy")
-=======
 ARRAY_BACKENDS = []
 for x in NAMESPACE_DEVICES:
     name = x[0]._earthkit_array_namespace_name
     device = x[1]
     dtype = None
-    if name in ["numpy", "torch", "cupy", "jax"]:
+    # if name in ["numpy", "torch", "cupy", "jax"]:
+    if name in ["numpy"]:
         if name == "torch" and device.type == "mps":
             dtype = "float32"
         ARRAY_BACKENDS.append(ArrayBackend(x[0], device, dtype))
->>>>>>> d3444124
 
 
 def make_tgz(target_dir, target_name, paths):
@@ -306,11 +302,6 @@
     assert np.isclose(v[-1], last, rtol=eps)
     assert np.isclose(v.mean(), meanv, rtol=eps)
 
-<<<<<<< HEAD
-    if array_backend is not NUMPY_BACKEND:
-        v = array_backend.to_numpy(v)
-=======
->>>>>>> d3444124
 
 def enforce_dtype(array_namespace, device):
     array_namespace = eku_array_namespace(array_namespace)
