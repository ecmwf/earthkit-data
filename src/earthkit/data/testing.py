--- conflicted
+++ resolved
@@ -292,6 +292,7 @@
     last=None,
     meanv=None,
     eps=1e-3,
+    array_backend=None,
 ):
     v = convert_array(v, array_namespace="numpy")
 
@@ -299,6 +300,8 @@
     assert np.isclose(v[0], first, rtol=eps)
     assert np.isclose(v[-1], last, rtol=eps)
     assert np.isclose(v.mean(), meanv, rtol=eps)
+
+    v = array_backend.to_numpy(v)
 
 
 def enforce_dtype(array_namespace, device):
@@ -311,12 +314,6 @@
         return "float32"
     return None
 
-<<<<<<< HEAD
-    assert v.shape == shape
-    assert np.isclose(v[0], first, eps), f"{v[0]} vs {first}"
-    assert np.isclose(v[-1], last, eps), f"{v[-1]} vs {last}"
-    assert np.isclose(v.mean(), meanv, eps), f"{v.mean()} vs {meanv}"
-=======
 
 def match_dtype(array, xp, dtype):
     dtype = xp.__array_namespace_info__().dtypes().get(dtype, dtype)
@@ -355,7 +352,6 @@
 #         dtype = dtype.type
 
 #     return dtype
->>>>>>> b320b48c
 
 
 def main(path):
