--- conflicted
+++ resolved
@@ -6,7 +6,6 @@
 # granted to it by virtue of its status as an intergovernmental organisation
 # nor does it submit to any jurisdiction.
 #
-
 import inspect
 import json
 import re
@@ -157,7 +156,6 @@
     return obj
 
 
-<<<<<<< HEAD
 def ensure_dict(obj):
     if obj is None:
         return dict()
@@ -165,7 +163,7 @@
         if not isinstance(obj, dict):
             raise ValueError(f"Expected a dict, got {type(obj)}")
         return obj
-=======
+
+
 def is_module_loaded(module_name):
-    return module_name in sys.modules
->>>>>>> 809daeef
+    return module_name in sys.modules