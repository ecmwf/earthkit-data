--- conflicted
+++ resolved
@@ -47,11 +47,7 @@
         coord_attrs=None,
         add_earthkit_attrs=None,
         rename_attrs=None,
-<<<<<<< HEAD
-        fill=None,
-=======
         fill_metadata=None,
->>>>>>> 1fe9f1ab
         remapping=None,
         flatten_values=None,
         lazy_load=None,
@@ -286,11 +282,7 @@
             (None) expands to True unless the ``profile`` overwrites it.
         rename_attrs: dict, None
             A dictionary of attribute to rename. Default is None.
-<<<<<<< HEAD
-        fill: dict, None
-=======
         fill_metadata: dict, None
->>>>>>> 1fe9f1ab
             Define fill values to metadata keys. Default is None.
         remapping: dict, None
             Define new metadata keys for indexing. Default is None.
@@ -360,11 +352,7 @@
                 add_valid_time_coord=add_valid_time_coord,
                 add_geo_coords=add_geo_coords,
                 flatten_values=flatten_values,
-<<<<<<< HEAD
-                fill=fill,
-=======
                 fill_metadata=fill_metadata,
->>>>>>> 1fe9f1ab
                 remapping=remapping,
                 decode_times=decode_times,
                 decode_timedelta=decode_timedelta,
