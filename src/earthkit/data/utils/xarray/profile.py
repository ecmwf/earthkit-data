--- conflicted
+++ resolved
@@ -88,7 +88,6 @@
 PROFILE_CONF = ProfileConf()
 
 
-<<<<<<< HEAD
 class LazyDimHandler:
     def __init__(self, profile, data=None, **kwargs):
         self.profile = profile
@@ -98,7 +97,8 @@
 
     def __getattribute__(self, name):
         return super().__getattribute__(name)
-=======
+
+
 class ProfileVariable(metaclass=ABCMeta):
     key = None
 
@@ -194,7 +194,6 @@
 
     def check(self, profile):
         pass
->>>>>>> 58a037e8
 
 
 class Profile:
@@ -499,7 +498,6 @@
         if keys:
             self.index_keys = keys + [k for k in self.index_keys if k not in keys]
 
-<<<<<<< HEAD
     def delayed_init(self, data):
         assert self._dims is None, "Profile already initialized!"
         self._dims = self._make_dims(data=data)
@@ -507,13 +505,9 @@
 
         # self._dims = DimHandler(self, data=data, **self._dims_kwargs)
 
-    def update_variables(self, ds):
-        self.variables = ds.index(self.variable_key)
-=======
     # def update_variables(self, ds):
     #     if not self.mono:
     #         self.variables = ds.index(self.variable_key)
->>>>>>> 58a037e8
 
     #         if self.drop_variables:
     #             self.variables = [v for v in self.variables if v not in self.drop_variables]
