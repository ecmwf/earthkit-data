# (C) Copyright 2020 ECMWF.
#
# This software is licensed under the terms of the Apache Licence Version 2.0
# which can be obtained at http://www.apache.org/licenses/LICENSE-2.0.
# In applying this licence, ECMWF does not waive the privileges and immunities
# granted to it by virtue of its status as an intergovernmental organisation
# nor does it submit to any jurisdiction.
#

import logging
import os
import threading
from abc import ABCMeta
from abc import abstractmethod
from functools import cached_property

from earthkit.data.utils import ensure_dict
from earthkit.data.utils import ensure_iterable

LOG = logging.getLogger(__name__)


GEO_KEYS = ["md5GridSection"]
MANDATORY_KEYS = GEO_KEYS
IGNORE_ATTRS = ["md5GridSection"]


class RemappingBuilder:
    def __init__(self, remappings, patches=None):
        self.remappings = dict(**ensure_dict(remappings))
        self.patches = dict(**ensure_dict(patches))

    def build(self):
        from earthkit.data.core.order import build_remapping

        return build_remapping(self.remappings, patches=self.patches)

    def add(self, remapping, patches=None):
        self.remappings.update(remapping)
        if patches is not None:
            self.patches.update(patches)


class ProfileConf:
    def __init__(self):
        self._conf = {}
        self._lock = threading.Lock()

    def get(self, name):
        if name not in self._conf:
            self._load(name)
        return self._conf[name]

    def _load(self, name):
        with self._lock:
            if name not in self._conf and name != "defaults":
                here = os.path.dirname(__file__)
                path = os.path.join(here, f"{name}.yaml")
                if os.path.exists(path):
                    import yaml

                    try:
                        with open(path, "r") as f:
                            self._conf[name] = yaml.safe_load(f)
                    except Exception as e:
                        LOG.exception(f"Failed read profile conf {name} from {path}. {e}")
                        raise
                else:
                    raise ValueError(f"Profile {name} not found! path={path}")

    @cached_property
    def defaults(self):
        here = os.path.dirname(__file__)
        path = os.path.join(here, "defaults.yaml")
        if os.path.exists(path):
            import yaml

            try:
                with open(path, "r") as f:
                    return yaml.safe_load(f)
            except Exception as e:
                LOG.exception(f"Failed read profile defaults file {path}. {e}")
                raise
        else:
            raise ValueError(f"Profile defaults not found! path={path}")


PROFILE_CONF = ProfileConf()


class ProfileVariable(metaclass=ABCMeta):
    key = None

    @property
    @abstractmethod
    def is_mono(self):
        pass

    @abstractmethod
    def update(self, ds):
        """
        Parameters
        ----------
        ds: fieldlist
            FieldList object with cached metadata
        """
        pass

    @abstractmethod
    def check(self, profile):
        """
        Check the variable against the profile.
        This is called after the variable has been updated.
        """
        pass


class KeyVariable(ProfileVariable):
    def __init__(self, key, drop, rename_map):
        self.key = key
        self.drop = drop
        self.rename_map = rename_map
        self.variables = []

    @property
    def is_mono(self):
        return False

    def rename(self, v):
        """
        Rename the variable using the rename map.
        If the variable is not in the rename map, return the original name.
        """
        return self.rename_map.get(v, v)

    def update(self, ds):
        """
        Parameters
        ----------
        ds: fieldlist
            FieldList object with cached metadata
        """

        self.variables = ds.index(self.key)

        if self.drop:
            self.variables = [v for v in self.variables if v not in self.drop]

        if not self.variables:
            raise ValueError(f"No metadata values found for variable key {self.key}")

    def check(self, profile):
        assert self.key not in profile.dim_keys
        assert self.key is not None
        assert self.variables
        assert self.key not in profile.dim_keys


class MonoVariable(ProfileVariable):
    def __init__(self, name=None):
        self.name = name or "data"

    @property
    def is_mono(self):
        return True

    def rename(self, v):
        """
        Rename the variable using the rename map.
        If the variable is not in the rename map, return the original name.
        """
        return v

    def update(self, ds):
        """
        Parameters
        ----------
        ds: fieldlist
            FieldList object with cached metadata
        """
        # MonoVariable does not have a key, so no update needed
        pass

    def check(self, profile):
        pass


class Profile:
<<<<<<< HEAD
    USER_ONLY_OPTIONS = ["remapping", "patches", "fill"]
=======
    USER_ONLY_OPTIONS = ["remapping", "patches", "fill_metadata"]
>>>>>>> 1fe9f1ab
    DEFAULT_PROFILE_NAME = "mars"

    def __init__(
        self,
        name=None,
        **kwargs,
    ):
        from .attrs import Attrs
        from .dim import DimHandler

        self._kwargs = dict(**kwargs)
        self.name = name
        self.index_keys = []

        patches = dict()

        # defaults
<<<<<<< HEAD
        fill_md = kwargs.pop("fill", None)
        if fill_md:
            if not isinstance(fill_md, dict):
                raise ValueError("fill must be a dict!")
=======
        fill_md = kwargs.pop("fill_metadata", None)
        if fill_md:
            if not isinstance(fill_md, dict):
                raise ValueError("fill_metadata must be a dict!")
>>>>>>> 1fe9f1ab
            for k, v in fill_md.items():
                if isinstance(v, (str, int, float, bool)):
                    patches[k] = lambda x: x if x is not None else v
                elif isinstance(v, dict) or callable(v):
                    patches[k] = v

        self.remapping = RemappingBuilder(kwargs.pop("remapping", None), patches)

        # variables
        mono_variable = kwargs.pop("mono_variable")
        variable_key = kwargs.pop("variable_key")
        drop_variables = kwargs.pop("drop_variables")
        rename_variables_map = kwargs.pop("rename_variables")
        if mono_variable:
            mono_variable_name = None
            if isinstance(mono_variable, str):
                mono_variable_name = mono_variable
            self.variable = MonoVariable(name=mono_variable_name)
        else:
            if variable_key:
                self.variable = KeyVariable(variable_key, drop_variables, rename_variables_map)
                self.add_keys([self.variable.key])
            else:
                raise ValueError("variable_key must be a non-empty str!")

        # dims
        self.dims = DimHandler(
            self,
            kwargs.pop("extra_dims"),
            kwargs.pop("drop_dims"),
            kwargs.pop("ensure_dims"),
            kwargs.pop("fixed_dims"),
            kwargs.pop("split_dims"),
            kwargs.pop("rename_dims"),
            kwargs.pop("dim_roles"),
            kwargs.pop("dim_name_from_role_name"),
            kwargs.pop("dims_as_attrs"),
            kwargs.pop("time_dim_mode"),
            kwargs.pop("level_dim_mode"),
            kwargs.pop("squeeze"),
        )

        # coordinates
        self.add_valid_time_coord = kwargs.pop("add_valid_time_coord")
        self.add_geo_coords = kwargs.pop("add_geo_coords")

        # attributes
        self.attrs = Attrs(
            self,
            kwargs.pop("attrs_mode"),
            kwargs.pop("attrs"),
            kwargs.pop("variable_attrs"),
            kwargs.pop("global_attrs"),
            kwargs.pop("coord_attrs"),
            kwargs.pop("rename_attrs"),
        )

        self.add_earthkit_attrs = kwargs.pop("add_earthkit_attrs")

        # generic
        self.decode_times = kwargs.pop("decode_times")
        self.decode_timedelta = kwargs.pop("decode_timedelta")
        self.lazy_load = kwargs.pop("lazy_load")
        self.release_source = kwargs.pop("release_source")
        self.direct_backend = kwargs.pop("direct_backend")
        self.strict = kwargs.pop("strict")
        self.errors = kwargs.pop("errors")

        # values
        self.flatten_values = kwargs.pop("flatten_values")
        self.dtype = kwargs.pop("dtype")
        self.array_backend = kwargs.pop("array_backend")

        if "array_module" in kwargs:
            raise ValueError(
                "'array_module' is deprecated. Use 'array_backend' instead. "
                "If you are using 'array_module', please update your code to use 'array_backend'."
            )

        # if self.array_backend == "numpy":
        #     import numpy as np

        #     self.array_module = np

        if kwargs:
            raise ValueError(f"Unsupported options: {kwargs}")

        self.add_keys(ensure_iterable(MANDATORY_KEYS))

        self.prepend_keys(self.dims.split_dims)

        # print("INIT variable key", self.variable_key)
        # print("INIT index_keys", self.index_keys)
        # print("INIT dim_keys", self.dim_keys)

    @staticmethod
    def make(name_or_def, *args, force=False, **kwargs):
        # print("name_or_def", name_or_def)

        if isinstance(name_or_def, Profile):
            if force:
                return name_or_def.copy()
            else:
                return name_or_def

        if name_or_def is None:
            name_or_def = {}

        if isinstance(name_or_def, str):
            conf = PROFILE_CONF.get(name_or_def)
            name = name_or_def
        elif isinstance(name_or_def, dict):
            conf = name_or_def
            name = ""
        else:
            raise ValueError(f"Unsupported type for name_or_def: {type(name_or_def)}")

        return Profile.from_conf(name, conf, *args, **kwargs)

    @classmethod
    def from_conf(cls, name, conf, *args, **kwargs):
        import copy

        kwargs = copy.deepcopy(kwargs)
        opt = copy.deepcopy(PROFILE_CONF.defaults)

        def _deprec_array_module(data):
            """Deprecated: use 'array_backend' instead"""
            if "array_module" in data:
                import warnings

                warnings.warn("'array_module' is deprecated. Use 'array_backend' instead", DeprecationWarning)

                array_module = kwargs.pop("array_module")
                if data.get("array_backend", None) is None:
                    data["array_backend"] = array_module

        _deprec_array_module(kwargs)

        for d in [conf, kwargs]:
            for k, v in d.items():
                if k in PROFILE_CONF.defaults and v is not None:
                    if isinstance(PROFILE_CONF.defaults[k], dict):
                        if not isinstance(v, dict):
                            raise ValueError(f"Expected dict for key {k} in profile {name}")
                        if "__overwrite__" in v:
                            v.pop("__overwrite__")
                            opt[k] = v
                        else:
                            opt[k].update(v)
                    elif isinstance(PROFILE_CONF.defaults[k], list):
                        opt[k] = ensure_iterable(v)
                    else:
                        opt[k] = v
                elif k not in PROFILE_CONF.defaults:
                    if k in cls.USER_ONLY_OPTIONS:
                        opt[k] = v
                    else:
                        raise ValueError(f"Unknown key {k} in profile {name}")

        def _check_type(k, v, t):
            if isinstance(PROFILE_CONF.defaults[k], t):
                if not isinstance(v, t):
                    raise ValueError(f"Expected {t.__name__} for key {k} in profile {name}")
                return True

        for k, v in opt.items():
            if k in PROFILE_CONF.defaults:
                any(_check_type(k, v, t) for t in [dict, list, bool])

        if opt["decode_timedelta"] is None:
            opt["decode_timedelta"] = opt["decode_times"]

        return cls(*args, name=name, **opt)

    @classmethod
    def to_docs(cls, name):
        """Used to generate documentation"""
        import copy

        if name is None:
            conf = {}
        else:
            conf = PROFILE_CONF.get(name)

        opt = copy.deepcopy(PROFILE_CONF.defaults)

        for k, v in conf.items():
            if k in PROFILE_CONF.defaults and v is not None:
                if isinstance(PROFILE_CONF.defaults[k], dict):
                    if not isinstance(v, dict):
                        raise ValueError(f"Expected dict for key {k} in profile {name}")
                    if "__overwrite__" in v:
                        v.pop("__overwrite__")
                        opt[k] = v
                    else:
                        opt[k].update(v)
                elif isinstance(PROFILE_CONF.defaults[k], list):
                    opt[k] = ensure_iterable(v)
                else:
                    opt[k] = v
            elif k not in PROFILE_CONF.defaults:
                if k in cls.USER_ONLY_OPTIONS:
                    opt[k] = v
                else:
                    raise ValueError(f"Unknown key {k} in profile {name}")

        return opt

    def copy(self):
        return Profile(name=self.name, **self._kwargs)

    @property
    def dim_keys(self):
        return self.dims.active_dim_keys

    def add_keys(self, keys):
        self.index_keys += [key for key in keys if key not in self.index_keys]

    def prepend_keys(self, keys):
        if keys:
            self.index_keys = keys + [k for k in self.index_keys if k not in keys]

    # def update_variables(self, ds):
    #     if not self.mono:
    #         self.variables = ds.index(self.variable_key)

    #         if self.drop_variables:
    #             self.variables = [v for v in self.variables if v not in self.drop_variables]

    #         if not self.variables:
    #             raise ValueError(f"No metadata values found for variable key {self.variable_key}")

    def update(self, ds):
        """
        Parameters
        ----------
        ds: fieldlist
            FieldList object with cached metadata
        attributes: dict
            Index keys which has a single (valid) value
        """
        # print("index_keys", self.index_keys)
        # print("dim_keys", self.dim_keys)
        self.variable.update(ds)
        self.dims.update(ds)
        self.variable.check(self)

        # if not self.mono:
        #     self.variables = ds.index(self.variable_key)

        #     if self.drop_variables:
        #         self.variables = [v for v in self.variables if v not in self.drop_variables]

        #     if not self.variables:
        #         raise ValueError(f"No metadata values found for variable key {self.variable_key}")

        #     # variable_keys = VARIABLE_KEYS + [self.variable_key]
        #     # self.dims.remove(variable_keys, others=True)
        #     self.dims.update(ds)
        #     assert self.variable_key not in self.dim_keys

        #     assert self.variable_key is not None
        #     assert self.variables
        #     assert self.variable_key not in self.dim_keys
        # else:
        #     self.dims.update(ds)

        # print("UPDATE variable_key", self.variable_key)
        # print("UPDATE variables", self.variables)
        # print(" -> dim_keys", self.dim_keys)

    @property
    def sort_keys(self):
        if self.variable.key:
            keys = self.dims.split_dims + [self.variable.key]
        else:
            keys = self.dims.split_dims
        keys += [k for k in self.dim_keys if k not in keys]
        return keys

    def rename_dims_map(self):
        return self.dims.rename_dims_map

    # def rename_variable(self, v):
    #     return self.variable.rename_map.get(v, v)

    def rename_dataset_dims(self, dataset):
        return self.dims.rename_dataset_dims(dataset)<|MERGE_RESOLUTION|>--- conflicted
+++ resolved
@@ -186,11 +186,7 @@
 
 
 class Profile:
-<<<<<<< HEAD
-    USER_ONLY_OPTIONS = ["remapping", "patches", "fill"]
-=======
     USER_ONLY_OPTIONS = ["remapping", "patches", "fill_metadata"]
->>>>>>> 1fe9f1ab
     DEFAULT_PROFILE_NAME = "mars"
 
     def __init__(
@@ -208,17 +204,10 @@
         patches = dict()
 
         # defaults
-<<<<<<< HEAD
-        fill_md = kwargs.pop("fill", None)
-        if fill_md:
-            if not isinstance(fill_md, dict):
-                raise ValueError("fill must be a dict!")
-=======
         fill_md = kwargs.pop("fill_metadata", None)
         if fill_md:
             if not isinstance(fill_md, dict):
                 raise ValueError("fill_metadata must be a dict!")
->>>>>>> 1fe9f1ab
             for k, v in fill_md.items():
                 if isinstance(v, (str, int, float, bool)):
                     patches[k] = lambda x: x if x is not None else v
