# (C) Copyright 2020 ECMWF.
#
# This software is licensed under the terms of the Apache Licence Version 2.0
# which can be obtained at http://www.apache.org/licenses/LICENSE-2.0.
# In applying this licence, ECMWF does not waive the privileges and immunities
# granted to it by virtue of its status as an intergovernmental organisation
# nor does it submit to any jurisdiction.
#

import datetime
import re

import numpy as np

from earthkit.data.wrappers import get_wrapper

ECC_SECONDS_FACTORS = {"s": 1, "m": 60, "h": 3600}
NUM_STEP_PATTERN = re.compile(r"\d+")
SUFFIX_STEP_PATTERN = re.compile(r"\d+[a-zA-Z]{1}")


def to_datetime(dt):
    if isinstance(dt, datetime.datetime):
        return dt

    if isinstance(dt, datetime.date):
        return datetime.datetime(dt.year, dt.month, dt.day)

    if hasattr(dt, "dtype") and np.issubdtype(dt.dtype, np.datetime64):
        return numpy_datetime_to_datetime(dt)

<<<<<<< HEAD
    # if isinstance(dt, np.datetime64):
    #     # Looks like numpy dates conversion vary
    #     dt = dt.astype(datetime.datetime)

    #     if isinstance(dt, datetime.datetime):
    #         return dt

    #     if isinstance(dt, datetime.date):
    #         return to_datetime(dt)

    #     if isinstance(dt, int):
    #         return datetime.datetime.fromtimestamp(dt * 1e-9, tz=datetime.timezone.utc)

    #     raise ValueError("Failed to convert numpy datetime {}".format((dt, type(dt))))

=======
>>>>>>> 67a70e1b
    if isinstance(dt, np.int64):
        dt = int(dt)

    dt = get_wrapper(dt)

    return to_datetime(dt.to_datetime())


def mars_like_date_list(start, end, by):
    """Return a list of datetime objects from start to end.

    Parameters
    ----------
    start : datetime.datetime
        Start datetime object
    end : datetime.datetime
<<<<<<< HEAD
        End datetime object]
=======
        End datetime object
>>>>>>> 67a70e1b
    by : int
        Hours between each datetime object

    Returns
    -------
    list of datetime.datetime
    """
    assert by > 0, by
    assert end >= start
    result = []
    while start <= end:
        result.append(start)
        start = start + datetime.timedelta(days=by)
    return result


def to_datetime_list(datetimes):  # noqa C901
    if isinstance(datetimes, (datetime.datetime, np.datetime64)):
        return to_datetime_list([datetimes])

    if isinstance(datetimes, (list, tuple)):
        if len(datetimes) == 3 and isinstance(datetimes[1], str) and datetimes[1].lower() == "to":
            return mars_like_date_list(to_datetime(datetimes[0]), to_datetime(datetimes[2]), 1)

        if (
            len(datetimes) == 5
            and isinstance(datetimes[1], str)
            and isinstance(datetimes[3], str)
            and datetimes[1].lower() == "to"
            and datetimes[3].lower() == "by"
        ):
            return mars_like_date_list(
                to_datetime(datetimes[0]), to_datetime(datetimes[2]), int(datetimes[4])
            )

        return [to_datetime(x) for x in datetimes]

    datetimes = get_wrapper(datetimes)

    return to_datetime_list(datetimes.to_datetime_list())


def to_date_list(obj):
    return sorted(set(to_datetime_list(obj)))


def to_time(dt):
    if isinstance(dt, float):
        dt = int(dt)

<<<<<<< HEAD
    if isinstance(dt, int):
        h = int(dt / 100)
        m = dt % 100
        return datetime.time(hour=h, minute=m)
=======
    if isinstance(dt, str):
        if len(dt) <= 4:
            dt = int(dt)
        else:
            return to_datetime(dt).time()

    if isinstance(dt, np.int64):
        dt = int(dt)

    if isinstance(dt, int):
        if dt >= 2400:
            return to_datetime(dt).time()
        else:
            h = int(dt / 100)
            m = dt % 100
            return datetime.time(hour=h, minute=m)
>>>>>>> 67a70e1b

    if isinstance(dt, datetime.time):
        return dt

    if isinstance(dt, datetime.datetime):
<<<<<<< HEAD
        return datetime.time

    if isinstance(dt, datetime.date):
        return datetime.time()

    if isinstance(dt, np.datetime64):
        # Looks like numpy dates conversion vary
        dt = dt.astype(datetime.datetime)

        if isinstance(dt, datetime.datetime):
            return dt.time()

        if isinstance(dt, datetime.date):
            return to_datetime(dt)

        raise ValueError("Failed to convert numpy datetime {}".format((dt, type(dt))))
=======
        return dt.time()

    if isinstance(dt, datetime.date):
        return dt.time()

    if hasattr(dt, "dtype") and np.issubdtype(dt.dtype, np.datetime64):
        return numpy_datetime_to_datetime(dt).time()

    raise ValueError(f"Failed to convert time={dt} of type={type(dt)} to datetime.time")
>>>>>>> 67a70e1b


def to_time_list(times):
    if not isinstance(times, (list, tuple)):
        return to_time_list([times])
    return [to_time(x) for x in times]


def to_timedelta(td):
    if isinstance(td, int):
        return datetime.timedelta(hours=td)

    # eccodes step format
    # TODO: make it work for all the ecCodes step formats
    if isinstance(td, str):
        if re.fullmatch(NUM_STEP_PATTERN, td):
            return datetime.timedelta(hours=int(td))

        if re.fullmatch(SUFFIX_STEP_PATTERN, td):
            factor = ECC_SECONDS_FACTORS.get(td[-1], None)
            if factor is None:
                raise ValueError(f"Unsupported ecCodes step units in step: {td}")
            return datetime.timedelta(seconds=int(td[:-1]) * factor)

    if isinstance(td, datetime.timedelta):
        return td

    if isinstance(td, np.timedelta64):
        return numpy_timedelta_to_timedelta(td)

    raise ValueError("Failed to convert td={td} type={type(td) to timedelta")


<<<<<<< HEAD
def step_to_delta(step):
    return to_timedelta(step)


# # TODO: make it work for all the ecCodes step formats

#     if isinstance(step, int):
#         return datetime.timedelta(hours=step)
#     elif isinstance(step, str):
#         if re.fullmatch(NUM_STEP_PATTERN, step):
#             sec = int(step) * 3600
#             return datetime.timedelta(seconds=sec)
#         elif re.fullmatch(SUFFIX_STEP_PATTERN, step):
#             factor = ECC_SECONDS_FACTORS.get(step[-1], None)
#             if factor is None:
#                 raise ValueError(f"Unsupported ecCodes step units in step: {step}")
#             sec = int(step[:-1]) * factor
#             return datetime.timedelta(seconds=sec)
#     elif isinstance(step, datetime.timedelta):
#         return step

#     raise ValueError(f"Unsupported ecCodes step: {step}")


def numpy_timedelta_to_timedelta(td):
    td = td.astype("timedelta64[s]").astype(int)
    return datetime.timedelta(seconds=int(td))


def numpy_datetime_to_datetime(dt):
    dt = dt.astype("datetime64[s]").astype(int)
    return datetime.datetime.fromtimestamp(int(dt), datetime.timezone.utc)
=======
def numpy_timedelta_to_timedelta(td):
    td = td.astype("timedelta64[s]").astype(int)
    return datetime.timedelta(seconds=int(td))


def numpy_datetime_to_datetime(dt):
    dt = dt.astype("datetime64[s]").astype(int)
    return datetime.datetime.fromtimestamp(int(dt), datetime.timezone.utc).replace(tzinfo=None)
>>>>>>> 67a70e1b


def date_to_grib(d):
    try:
        d = to_datetime(d)
        if isinstance(d, datetime.datetime):
            return int(d.year * 10000 + d.month * 100 + d.day)
    except Exception as e:
        raise ValueError(f"Cannot convert date={d} of type={type(d)} to grib metadata. {e}")

<<<<<<< HEAD
    # if isinstance(d, str):

    # if isinstance(d, int):
    #     return d
    # elif isinstance(d, str):
    #     return int(d)
    # elif isinstance(d, np.int64):
    #     return int(d)
    # elif hasattr(d, "dtype") and np.issubdtype(d.dtype, np.datetime64):
    #     d = numpy_datetime_to_datetime(d)

    # if isinstance(d, datetime.datetime):
    #     return int(d.year * 10000 + d.month * 100 + d.day)

    # raise ValueError(f"Cannot convert date={d} of type={type(d)} to grib metadata")

=======
>>>>>>> 67a70e1b

def time_to_grib(t):
    try:
        t = int(t)
        if t < 100:
            t = t * 100
    except ValueError:
        pass

    return t


def step_to_grib(step):
    if isinstance(step, (int, str)):
        return step
    elif isinstance(step, np.int64):
        return int(step)

    step = to_timedelta(step)
<<<<<<< HEAD
    # elif hasattr(step, "dtype") and np.issubdtype(step.dtype, np.timedelta64):
    #     step = numpy_timedelta_to_timedelta(step)
=======
>>>>>>> 67a70e1b

    if isinstance(step, datetime.timedelta):
        hours, minutes, seconds = (
            int(step.total_seconds() // 3600),
            int(step.seconds // 60 % 60),
            int(step.seconds % 60),
        )
        if seconds == 0:
            if minutes == 0:
                return hours
            else:
                return f"{hours*60}{minutes}m"
        else:
            return f"{int(step.total_seconds())}s"

    raise ValueError(f"Cannot convert step={step} of type={type(step)} to grib metadata")


def datetime_to_grib(dt):
    dt = to_datetime(dt)
    date = int(dt.strftime("%Y%m%d"))
    time = dt.hour * 100 + dt.minute
    return date, time


def datetime_from_grib(date, time):
    date = int(date)
    time = int(time)

    return datetime.datetime(
        date // 10000,
        date % 10000 // 100,
        date % 100,
        time // 100,
        time % 100,
    )<|MERGE_RESOLUTION|>--- conflicted
+++ resolved
@@ -29,24 +29,6 @@
     if hasattr(dt, "dtype") and np.issubdtype(dt.dtype, np.datetime64):
         return numpy_datetime_to_datetime(dt)
 
-<<<<<<< HEAD
-    # if isinstance(dt, np.datetime64):
-    #     # Looks like numpy dates conversion vary
-    #     dt = dt.astype(datetime.datetime)
-
-    #     if isinstance(dt, datetime.datetime):
-    #         return dt
-
-    #     if isinstance(dt, datetime.date):
-    #         return to_datetime(dt)
-
-    #     if isinstance(dt, int):
-    #         return datetime.datetime.fromtimestamp(dt * 1e-9, tz=datetime.timezone.utc)
-
-    #     raise ValueError("Failed to convert numpy datetime {}".format((dt, type(dt))))
-
-=======
->>>>>>> 67a70e1b
     if isinstance(dt, np.int64):
         dt = int(dt)
 
@@ -63,11 +45,7 @@
     start : datetime.datetime
         Start datetime object
     end : datetime.datetime
-<<<<<<< HEAD
-        End datetime object]
-=======
         End datetime object
->>>>>>> 67a70e1b
     by : int
         Hours between each datetime object
 
@@ -118,12 +96,6 @@
     if isinstance(dt, float):
         dt = int(dt)
 
-<<<<<<< HEAD
-    if isinstance(dt, int):
-        h = int(dt / 100)
-        m = dt % 100
-        return datetime.time(hour=h, minute=m)
-=======
     if isinstance(dt, str):
         if len(dt) <= 4:
             dt = int(dt)
@@ -140,30 +112,11 @@
             h = int(dt / 100)
             m = dt % 100
             return datetime.time(hour=h, minute=m)
->>>>>>> 67a70e1b
 
     if isinstance(dt, datetime.time):
         return dt
 
     if isinstance(dt, datetime.datetime):
-<<<<<<< HEAD
-        return datetime.time
-
-    if isinstance(dt, datetime.date):
-        return datetime.time()
-
-    if isinstance(dt, np.datetime64):
-        # Looks like numpy dates conversion vary
-        dt = dt.astype(datetime.datetime)
-
-        if isinstance(dt, datetime.datetime):
-            return dt.time()
-
-        if isinstance(dt, datetime.date):
-            return to_datetime(dt)
-
-        raise ValueError("Failed to convert numpy datetime {}".format((dt, type(dt))))
-=======
         return dt.time()
 
     if isinstance(dt, datetime.date):
@@ -173,7 +126,6 @@
         return numpy_datetime_to_datetime(dt).time()
 
     raise ValueError(f"Failed to convert time={dt} of type={type(dt)} to datetime.time")
->>>>>>> 67a70e1b
 
 
 def to_time_list(times):
@@ -207,31 +159,6 @@
     raise ValueError("Failed to convert td={td} type={type(td) to timedelta")
 
 
-<<<<<<< HEAD
-def step_to_delta(step):
-    return to_timedelta(step)
-
-
-# # TODO: make it work for all the ecCodes step formats
-
-#     if isinstance(step, int):
-#         return datetime.timedelta(hours=step)
-#     elif isinstance(step, str):
-#         if re.fullmatch(NUM_STEP_PATTERN, step):
-#             sec = int(step) * 3600
-#             return datetime.timedelta(seconds=sec)
-#         elif re.fullmatch(SUFFIX_STEP_PATTERN, step):
-#             factor = ECC_SECONDS_FACTORS.get(step[-1], None)
-#             if factor is None:
-#                 raise ValueError(f"Unsupported ecCodes step units in step: {step}")
-#             sec = int(step[:-1]) * factor
-#             return datetime.timedelta(seconds=sec)
-#     elif isinstance(step, datetime.timedelta):
-#         return step
-
-#     raise ValueError(f"Unsupported ecCodes step: {step}")
-
-
 def numpy_timedelta_to_timedelta(td):
     td = td.astype("timedelta64[s]").astype(int)
     return datetime.timedelta(seconds=int(td))
@@ -239,17 +166,7 @@
 
 def numpy_datetime_to_datetime(dt):
     dt = dt.astype("datetime64[s]").astype(int)
-    return datetime.datetime.fromtimestamp(int(dt), datetime.timezone.utc)
-=======
-def numpy_timedelta_to_timedelta(td):
-    td = td.astype("timedelta64[s]").astype(int)
-    return datetime.timedelta(seconds=int(td))
-
-
-def numpy_datetime_to_datetime(dt):
-    dt = dt.astype("datetime64[s]").astype(int)
     return datetime.datetime.fromtimestamp(int(dt), datetime.timezone.utc).replace(tzinfo=None)
->>>>>>> 67a70e1b
 
 
 def date_to_grib(d):
@@ -260,25 +177,6 @@
     except Exception as e:
         raise ValueError(f"Cannot convert date={d} of type={type(d)} to grib metadata. {e}")
 
-<<<<<<< HEAD
-    # if isinstance(d, str):
-
-    # if isinstance(d, int):
-    #     return d
-    # elif isinstance(d, str):
-    #     return int(d)
-    # elif isinstance(d, np.int64):
-    #     return int(d)
-    # elif hasattr(d, "dtype") and np.issubdtype(d.dtype, np.datetime64):
-    #     d = numpy_datetime_to_datetime(d)
-
-    # if isinstance(d, datetime.datetime):
-    #     return int(d.year * 10000 + d.month * 100 + d.day)
-
-    # raise ValueError(f"Cannot convert date={d} of type={type(d)} to grib metadata")
-
-=======
->>>>>>> 67a70e1b
 
 def time_to_grib(t):
     try:
@@ -298,11 +196,6 @@
         return int(step)
 
     step = to_timedelta(step)
-<<<<<<< HEAD
-    # elif hasattr(step, "dtype") and np.issubdtype(step.dtype, np.timedelta64):
-    #     step = numpy_timedelta_to_timedelta(step)
-=======
->>>>>>> 67a70e1b
 
     if isinstance(step, datetime.timedelta):
         hours, minutes, seconds = (
