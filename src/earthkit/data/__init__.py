--- conflicted
+++ resolved
@@ -22,11 +22,7 @@
 from .core.caching import CACHE as cache
 from .core.config import CONFIG as config
 from .core.fieldlist import FieldList
-<<<<<<< HEAD
-from .core.settings import SETTINGS as settings
 from .encoders import get_encoder
-=======
->>>>>>> 89960d93
 from .indexing.fieldlist import SimpleFieldList
 from .readers.grib.output import new_grib_output
 from .sources import Source
