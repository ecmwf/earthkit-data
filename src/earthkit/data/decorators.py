# (C) Copyright 2021 ECMWF.
#
# This software is licensed under the terms of the Apache Licence Version 2.0
# which can be obtained at http://www.apache.org/licenses/LICENSE-2.0.
# In applying this licence, ECMWF does not waive the privileges and immunities
# granted to it by virtue of its status as an intergovernmental organisation
# nor does it submit to any jurisdiction.
#
import functools
import inspect
import logging
import os
import re
import threading
import warnings

from earthkit.data.utils import load_json_or_yaml
from earthkit.data.utils.availability import Availability

LOG = logging.getLogger(__name__)


def dict_args(func):
    @functools.wraps(func)
    def wrapped(*args, **kwargs):
        m = []
        p = {}
        for q in args:
            if isinstance(q, dict):
                p.update(q)
            else:
                m.append(q)
        p.update(kwargs)
        return func(*m, **p)

    return wrapped


def detect_out_filename(func):
    @functools.wraps(func)
    def wrapped(self, *args, **kwargs):
        # Detect filename:
        if len(args) == 0:
            for att in ["source_filename", "path"]:
                if hasattr(self, att) and getattr(self, att) is not None:
                    args = [os.path.basename(getattr(self, att))]
                    break
            else:
                raise TypeError("Please provide an output filename")

        # Ensure we do not overwrite file that is being read:
        if (
            args[0] is not None
            and os.path.isfile(args[0])
            and hasattr(self, "path")
            and self.path is not None
            and os.path.isfile(self.path)
            and os.path.samefile(args[0], self.path)
        ):
            warnings.warn(
                UserWarning(f"Earthkit refusing to overwrite the file we are currently reading: {args[0]}")
            )
            return

        return func(self, *args, **kwargs)

    return wrapped


LOCK = threading.RLock()


def locked(func):
    @functools.wraps(func)
    def wrapped(*args, **kwargs):
        with LOCK:
            return func(*args, **kwargs)

    return wrapped


class Decorator:
    is_availability = False

    def __call__(self, func):
        from earthkit.data.arguments import InputManager

        if not callable(func):
            manager = InputManager(decorators=[self])
            return manager.apply_to_value(func)

        decorators = [self]

        def unwrap(f):
            if not hasattr(f, "_earthkit_decorators"):
                return f
            return unwrap(f.__wrapped__)

        unwrapped = unwrap(func)

        if hasattr(func, "_earthkit_decorators"):
            decorators = decorators + func._earthkit_decorators

        manager = InputManager(decorators=decorators)

        @functools.wraps(unwrapped)
        def newfunc(*args, **kwargs):
            args, kwargs = manager.apply_to_arg_kwargs(args, kwargs, func=unwrapped)
            return unwrapped(*args, **kwargs)

        newfunc._earthkit_decorators = decorators

        return newfunc


OPTIONS = {
    "date": ("format",),
    "date-list": ("format",),
    "bounding-box": ("format",),
    "bbox": ("format",),
    "variable": ("convention",),
    "variable-list": ("convention",),
}


def normalize_grib_keys(f):
    f = alias_argument("levelist", ["level", "levellist"])(f)
    f = alias_argument("levtype", ["leveltype"])(f)
    f = alias_argument("param", ["variable", "parameter"])(f)
    f = alias_argument("number", ["realization", "realisation"])(f)
    f = alias_argument("class", ["klass", "class_"])(f)
    return f


def _normalize_time_as_tuple(time, type):
    if isinstance(time, str):
        time = (time,)
    return tuple(_normalize_time(t, type) for t in time)


def _normalize_time(time, type):
    assert type in (int, str), type

    if time is None or time == all:
        return time

    if isinstance(time, list):
        return [_normalize_time(t, type) for t in time]
    if isinstance(time, tuple):
        return tuple([_normalize_time(t, type) for t in time])

    try:
        time = int(time)
    except ValueError:
        return time

    if time % 100:  # not multiple of 100
        time = time * 100

    assert time <= 2400, time
    assert time >= 0, time

    if type is str:
        return f"{time:04d}"
    assert isinstance(time, int)
    return time


def _normalize_expver(expver):
    if isinstance(expver, str):
        return expver
    assert isinstance(expver, int)
    return f"{expver:04}"


def _normalize_expver_as_tuple(expver):
    if isinstance(expver, (int, str)):
        expver = _normalize_expver(expver)
        expver = (expver,)
    lst = []
    for x in expver:
        if not isinstance(x, str):
            x = "%04d" % x
        lst.append(x)
    return tuple(lst)


def normalize_grib_key_values(kwargs, accept_none=True, as_tuple=False):
    def f(**kwargs):
        return kwargs

    f = normalize_grib_keys(f)
    f = normalize("param", "variable-list(mars)")(f)
    f = normalize("date", "date-list(%Y%m%d)")(f)
    f = normalize("area", "bounding-box(list)")(f)
    f = normalize("levelist", "int-list")(f)
    kwargs = f(**kwargs)

    if "time" in kwargs:
        kwargs["time"] = {False: _normalize_time, True: _normalize_time_as_tuple}[as_tuple](
            kwargs["time"], int
        )
    if "expver" in kwargs:
        kwargs["expver"] = {False: _normalize_expver, True: _normalize_expver_as_tuple}[as_tuple](
            kwargs["expver"]
        )

    return kwargs


class alias_argument(Decorator):
    def __init__(
        self,
        target=None,
        aliases=None,
        **kwargs,
    ):
        """target: actual argument name in the function to decorate.
        aliases: str or list of str to create aliases to target.
        """
        if target is not None:
            assert aliases is not None
            assert not kwargs
            kwargs = {target: aliases}

        for k, v in kwargs.items():
            if isinstance(v, (list, tuple)):
                continue
            if isinstance(v, str):
                kwargs[k] = [v]
                continue
            if isinstance(v, dict):
                raise ValueError(
                    (
                        "Error: alias_argument is expecting a list or str."
                        f" You may be looking for: @normalize(aliases={kwargs})"
                    )
                )
            raise ValueError(f"Wrong alias list for '{k}':{v}")

        self.kwargs = kwargs

        # check for duplicate aliases
        for k, v in self.kwargs.items():
            for k_, v_ in self.kwargs.items():
                if k == k_:
                    continue
                intersection = set(v).intersection(set(v_))
                if intersection:
                    raise ValueError(
                        f"Error: alias_argument cannot alias '{list(intersection)[0]}' to '{k}' and '{k_}'"
                    )

    def register(self, manager):
        manager.register_alias_argument(self)


class normalize(Decorator):
    def __init__(
        self,
        name,
        values=None,
        **kwargs,
    ):
        assert name is None or isinstance(name, str)
        self.name = name

        if isinstance(values, str):
            assert kwargs.get("type") is None, f"Cannot mix values={values} and type={kwargs.get('type')}"
            if "(" in values:
                m = re.match(r"(.+)\((.+)\)", values)
                type = m.group(1)
                args = m.group(2).split(",")
            else:
                type = values
                args = []

            # len(args) <= len(options)
            if args:
                for name, value in zip(OPTIONS[type], args):
                    kwargs[name] = value
            kwargs["type"] = type
        else:
            kwargs["values"] = values

        if "aliases" in kwargs and isinstance(kwargs["aliases"], str):
            _, ext = os.path.splitext(kwargs["aliases"])
            if ext in (".json", ".yaml", ".yml"):
                path = kwargs["aliases"]
                if not os.path.isabs(path):
                    caller = os.path.dirname(inspect.stack()[1].filename)
                    path = os.path.join(caller, path)
                kwargs["aliases"] = load_json_or_yaml(path)

        self.kwargs = kwargs

    def register(self, manager):
        manager.register_normalize(self)


class availability(Decorator):
    is_availability = True

    def __init__(self, availability, **kwargs):
        if isinstance(availability, str):
            if not os.path.isabs(availability):
                caller = os.path.dirname(inspect.stack()[1].filename)
                availability = os.path.join(caller, availability)

        self.availability = Availability(availability, **kwargs)

    def register(self, manager):
        manager.register_availability(self)


def cached_method(method):
    name = f"_{method.__name__}"

    @functools.wraps(method)
    def wrapped(self):
        if getattr(self, name, None) is None:
            setattr(self, name, method(self))
        return getattr(self, name)

    return wrapped


class thread_safe_cached_property:
    """A thread-safe cached property decorator.

    It was implemented because a the functools.cached_property is not thread-safe
    from Python 3.12.

    Parameters
    ----------
    method: property method
        The property method to be decorated.

    The :obj:`__get__` method of the decorator only runs on lookups. On first call
    it gets the underlying property's value and stores it as the hidden ``name`` attribute
    of the instance it was called on. Subsequent calls return the cached value, i.e. the
    hidden ``name`` attribute.
    """

    def __init__(self, method):
        self.method = method
        self.name = f"_c_{method.__name__}"
        # self.name = None
        self.lock = threading.Lock()

    # def __set_name__(self, owner, name):
    #     if self.name is None:
    #         self.name = name
    #     elif name != self.name:
    #         raise TypeError(
    #             "Cannot assign the same cached_property to two different names "
    #             f"({self.name!r} and {name!r})."
    #         )

    def __get__(self, instance, owner=None):
        if instance is None:
            return self

<<<<<<< HEAD
        if self.name in instance.__dict__:
            return instance.__dict__[self.name]

        # if hasattr(instance, self.name):
        #     return getattr(instance, self.name)

        with self.lock:
            # if hasattr(instance, self.name):
            #     return getattr(instance, self.name)
            if self.name in instance.__dict__:
                return instance.__dict__[self.name]

=======
        # not all objects have __dict__ (e.g. class defines slots)
        try:
            cache = instance.__dict__
        except AttributeError:
            msg = f"No '__dict__' is available on {type(instance).__name__!r}"
            raise TypeError(msg) from None

        # avoid using hasattr/getattr as they may be overridden in the instance
        # and may have side effects (infinite recursion etc.)
        if self.name in cache:
            return cache[self.name]

        with self.lock:
            if self.name in cache:
                return cache[self.name]
>>>>>>> 0786bf0f
            value = self.method(instance)
            cache[self.name] = value
            return value<|MERGE_RESOLUTION|>--- conflicted
+++ resolved
@@ -345,36 +345,12 @@
     def __init__(self, method):
         self.method = method
         self.name = f"_c_{method.__name__}"
-        # self.name = None
         self.lock = threading.Lock()
-
-    # def __set_name__(self, owner, name):
-    #     if self.name is None:
-    #         self.name = name
-    #     elif name != self.name:
-    #         raise TypeError(
-    #             "Cannot assign the same cached_property to two different names "
-    #             f"({self.name!r} and {name!r})."
-    #         )
 
     def __get__(self, instance, owner=None):
         if instance is None:
             return self
 
-<<<<<<< HEAD
-        if self.name in instance.__dict__:
-            return instance.__dict__[self.name]
-
-        # if hasattr(instance, self.name):
-        #     return getattr(instance, self.name)
-
-        with self.lock:
-            # if hasattr(instance, self.name):
-            #     return getattr(instance, self.name)
-            if self.name in instance.__dict__:
-                return instance.__dict__[self.name]
-
-=======
         # not all objects have __dict__ (e.g. class defines slots)
         try:
             cache = instance.__dict__
@@ -390,7 +366,6 @@
         with self.lock:
             if self.name in cache:
                 return cache[self.name]
->>>>>>> 0786bf0f
             value = self.method(instance)
             cache[self.name] = value
             return value