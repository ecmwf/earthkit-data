# (C) Copyright 2020 ECMWF.
#
# This software is licensed under the terms of the Apache Licence Version 2.0
# which can be obtained at http://www.apache.org/licenses/LICENSE-2.0.
# In applying this licence, ECMWF does not waive the privileges and immunities
# granted to it by virtue of its status as an intergovernmental organisation
# nor does it submit to any jurisdiction.
#

import copy
import logging

from earthkit.data.utils import ensure_dict
from earthkit.data.utils.kwargs import Kwargs
from earthkit.data.utils.serialise import deserialise_state
from earthkit.data.utils.serialise import serialise_state

LOG = logging.getLogger(__name__)


class ItemWrapperForCfGrib:
    def __init__(self, item, ignore_keys=[]):
        self.item = item
        self.ignore_keys = ignore_keys

    def __getitem__(self, n):
        if n in self.ignore_keys:
            return None
        if n == "values":
            return self.item.values
        return self.item.metadata(n)


class IndexWrapperForCfGrib:
    def __init__(self, index=None, ignore_keys=[]):
        self.index = index
        self.ignore_keys = ignore_keys

    def __getstate__(self):
        return dict(index=serialise_state(self.index), ignore_keys=self.ignore_keys)

    def __setstate__(self, state):
        self.index = deserialise_state(state["index"])
        self.ignore_keys = state["ignore_keys"]

    def __getitem__(self, n):
        return ItemWrapperForCfGrib(
            self.index[n],
            ignore_keys=self.ignore_keys,
        )

    def __len__(self):
        return len(self.index)


class XarrayMixIn:

    @staticmethod
    def _kwargs_for_xarray():
        import inspect

        import xarray as xr

        r = inspect.signature(xr.open_dataset)
        v = []
        for p in r.parameters.values():
            if p.kind == p.KEYWORD_ONLY and p.name != "engine":
                v.append(p.name)
        return v

    def xarray_open_dataset_kwargs(self):
        return dict(
            cache=True,  # Set to false to prevent loading the whole dataset
            chunks=None,  # Set to 'auto' for lazy loading
        )

    def to_xarray(self, engine="earthkit", xarray_open_dataset_kwargs=None, **kwargs):
        """
        Convert the FieldList into an Xarray Dataset.

        Parameters
        ----------
        engine: str, optional
            The Xarray engine to use for generating the dataset. Default value is ``"earthkit"``.
            If set to ``cfgrib``, the :xref:`cfgrib` engine is used. No other values are
            supported.
        split_dims: str, or iterable of str, None
            Dimension or list of dimensions to use for splitting the data into multiple hypercubes.
            Default is None. Only used when ``engine="earthkit"``. Please note that ``split_dims``
            is not a valid option when the Xarray is directly generated via
            :py:meth:`xarray.open_dataset`.
        xarray_open_dataset_kwargs: dict, optional
            Keyword arguments passed to :py:func:`xarray.open_dataset`. Either this or ``**kwargs`` can
            be used, but not both.
        **kwargs: dict, optional
            Any keyword arguments that can be passed to :py:func:`xarray.open_dataset`. Engine specific
            keywords are automatically grouped and passed as ``backend_kwargs``.  Either ``**kwargs``
            or ``xarray_open_dataset_kwargs`` can be used, but not both.

            When ``engine="earthkit"`` the following engine specific kwargs are supported:

            * profile: str, dict or None
                Provide custom default values for most of the kwargs. Currently, the "mars" and "grid"
                built-in profiles are available, otherwise an explicit dict can be used. None is equivalent
                to an empty dict. When a kwarg is specified it will update
                a default value if it is a dict otherwise it will overwrite it. See: :ref:`xr_profile` for
                more information.
            * variable_key: str, None
                Metadata key to specify the dataset variables. It cannot be
                defined as a dimension. Default is "param" (in earthkit-data this is the same as "shortName").
                Only enabled when ``mono_variable`` is False or None.
            * drop_variables: str, or iterable of str, None
                A variable or list of variables to drop from the dataset. Default is None. Only used when
                ``variable_key`` is enabled.
            * rename_variables: dict, None
                Mapping to rename variables. Default is None. Only used  when
                ``variable_key`` is enabled.
            * mono_variable: bool, str, None
                If True or str, the dataset will contain a single variable called "data" (or the value
                of the ``mono_variable`` kwarg when it is a str). If False, the dataset will contain
                one variable for each distinct value of ``variable_key`` metadata key. The default value
                (None) expands to False unless the ``profile`` overwrites it.
            * extra_dims:  str, or iterable of str, None
                Define additional dimensions on top of the predefined dimensions. Only enabled when no
                ``fixed_dims`` is specified. Default is None. It can be a single item or a list. Each
                item is either a metadata key, or a dict/tuple defining mapping between the dimension
                name and the metadata key. The whole option can be a dict. E.g.

                .. code-block:: python

                    # use key "expver" as a dimension
                    extra_dims = "expver"
                    # use keys "expver" and "steam" as a dimension
                    extra_dims = ["expver", "stream"]
                    # define dimensions "expver", mars_stream" and "mars_type" from
                    # metadata keys "expver", "stream" and "type"
                    extra_dims = [
                        "expver",
                        {"mars_stream": "stream"},
                        ("mars_type", "type"),
                    ]
                    extra_dims = [
                        {
                            "expver": "expver",
                            "mars_stream": "stream",
                            "mars_type": "type",
                        }
                    ]

            * drop_dims:  str, or iterable of str, None
                Single or multiple dimensions to be ignored. Default is None.
                Default is None.
            * ensure_dims: str, or iterable of str, None
                Dimension or dimensions that should be kept even when ``squeeze=True`` and their size
                is only 1. Default is None.
            * fixed_dims: str, or iterable of str, None
                Define all the dimensions to be generated. When used no other dimensions will be created.
                Might be incompatible with other settings. Default is None. It can be a single item or a list.
                Each item is either a metadata key, or a dict/tuple defining mapping between the dimension
                name and the metadata key. The whole option can be a dict. E.g.:

                .. code-block:: python

                    # use key "step" as a dimension
                    fixed_dims = "step"
                    # use keys "step" and "levelist" as a dimension
                    extra_dims = ["step", "levelist"]
                    # define dimensions "step", level" and "level_type" from
                    # metadata keys "step", "levelist" and "levtype"
                    extra_dims = [
                        "step",
                        {"level": "levelist"},
                        ("level_type", "levtype"),
                    ]
                    extra_dims = [
                        {"step": "step", "level": "levelist", "level_type": "levtype"}
                    ]

            * dim_roles: dict, None
                Specify the "roles" used to form the predefined dimensions. The predefined dimensions are
                automatically generated when no ``fixed_dims`` specified and comprise the following
                (in a fixed order):

                - ensemble forecast member dimension
                - temporal dimensions (controlled by ``time_dim_mode``)
                - vertical dimensions (controlled by ``level_dim_mode``)

                ``dim_roles`` is a mapping between the "roles" and the metadata keys representing the roles.
                The possible roles are as follows:

                - "number": metadata key interpreted as ensemble forecast members
                - "date": metadata key interpreted as date part of the "forecast_reference_time"
                - "time": metadata key interpreted as time part of the "forecast_reference_time"
                - "step": metadata key interpreted as forecast step
                - "forecast_reference_time": if not specified or None or empty the forecast reference
                  time is built using the "date" and "time" roles
                - "valid_time": if not specified or None or empty the valid time is built using the
                  "validityDate" and "validityTime" metadata keys
                - "level": metadata key interpreted as level
                - "level_type": metadata key interpreted as level type

                The default values are as follows:

                .. code-block:: python

                    {
                        "number": "number",
                        "date": "dataDate",
                        "time": "dataTime",
                        "step": "step",
                        "forecast_reference_time": None,
                        "valid_date": None,
                        "level": "level",
                        "level_type": "typeOfLevel",
                    }

                ``dims_roles`` behaves differently to the other kwargs in the sense that
                it does not override but update the default values. So e.g. to change only "number" in
                the defaults it is enough to specify: "dim_roles={"number": "perturbationNumber"}.
            * dim_name_from_role_name: bool, None
                If True, the dimension names are formed from the role names. Otherwise the
                dimension names are formed from the metadata keys specified in ``dim_roles``.
                Its default value (None) expands to True unless the ``profile`` overwrites it.
                Only used when no `fixed_dims`` are specified. *New in version 0.15.0*.
            * rename_dims: dict, None
                Mapping to rename dimensions. Default is None.
            * dims_as_attrs: str, or iterable of str, None
                Dimension or list of dimensions which should be turned to variable
                attributes if they have only one value for the given variable. Default is None.
            * time_dim_mode: str, None
                Define how predefined temporal dimensions are formed. The default is "forecast".
                The possible values are as follows:

                - "forecast": adds two dimensions:

                  - "forecast_reference_time": built from the "date" and "time" roles
                    (see ``dim_roles``) as np.datetime64 values
                  - "step": built from the "step" role. When ``decode_time=True`` the values are
                    np.timedelta64
                - "valid_time": adds a dimension called "valid_time" as described by the "valid_time"
                  role (see ``dim_roles``). Will contain np.datetime64 values.
                - "raw": the "date", "time" and "step" roles are turned into 3 separate dimensions
            * level_dim_mode: str, None
                Define how predefined vertical dimensions are formed. The default is "level".
                The possible values are:

                - "level": adds a single dimension according to the "level" role (see ``dim_roles``)
                - "level_per_type": adds a separate dimensions for each level type based on the
                  "level" and "level_type" roles.
                - "level_and_type": Use a single dimension for combined level and type of level.
            * squeeze: bool, None
                Remove dimensions which have only one valid value. Not applies to dimensions in
                ``ensure_dims``. Its default value (None) expands
                to True unless the ``profile`` overwrites it.
            * add_valid_time_coord: bool, None
                If True, add the `valid_time` coordinate containing np.datetime64 values to the
                dataset. Only makes effect when ``time_dim_mode`` is not "valid_time". Its default
                value (None) expands to False unless the ``profile`` overwrites it.
            * decode_times: bool, None
                If True, decode date and datetime coordinates into datetime64 values. If False, leave
                coordinates representing date-like GRIB keys (e.g. "date", "validityDate") encoded as
                native int values. The default value (None) expands to True unless the ``profile``
                overwrites it.
            * decode_timedelta: bool, None
                If True, decode coordinates representing time-like or duration-like GRIB keys
                (e.g. "time", "validityTime", "step") into timedelta64 values. If False, leave time-like
                coordinates encoded as native int values, while duration-like coordinates will be encoded
                as int with the units attached to the coordinate as the "units" attribute.
                If None (default), assume the same value of ``decode_times`` unless the ``profile``
                overwrites it.
            * add_geo_coords: bool, None
                Add geographic coordinates to the dataset when field values are represented by
                a single "values" dimension. Its default value (None) expands
                to True unless the ``profile`` overwrites it.
            * flatten_values: bool, None
                If True, flatten the values per field resulting in a single dimension called
                "values" representing a field. If False, the field shape is used to form
                the field dimensions. When the fields are defined on an unstructured grid (e.g.
                reduced Gaussian) or are spectral (e.g. spherical harmonics) this option is
                ignored and the field values are always represented by a single "values"
                dimension.  Its default value (None) expands
                to False unless the ``profile`` overwrites it.
            * attrs_mode: str, None
                Define how attributes are generated. Default is "fixed". The possible values are:

                - "fixed": Use the attributes defined in ``variable_attrs`` as variables
                  attributes and ``global_attrs`` as global attributes.
                - "unique": Use all the attributes defined in ``attrs``, ``variable_attrs``
                  and ``global_attrs``.  When an attribute has unique value for a dataset
                  it will be a global attribute, otherwise it will be a variable attribute.
                  However, this logic is only applied if a unique variable attribute can be
                  a global attribute according to the CF conventions Appendix A. (e.g. "units" cannot
                  be a global attribute). Additionally, keys in ``variable_attrs`` are always used as
                  variable attributes, while keys in ``global_attrs`` are always used as global attributes.
            * attrs: str, number, callable, dict or list of these, None
                Attribute or list of attributes. Only used when ``attrs_mode`` is ``unique``.
                Its default value (None) expands to [] unless the ``profile`` overwrites it.
                The following attributes are supported:

                - str: Name of the attribute used as a metadata key to generate the value of
                  the attribute. Can also be specified by prefixing with "key=" (e.g. "key=level").
                  When prefixed with "namespace=" it specifies a metadata namespace
                  (e.g. "namespace=parameter"), which will be added as a dict to the attribute.
                - callable: A callable that takes a Metadata object and returns a dict of attributes
                - dict: A dictionary of attributes with the keys as the attribute names.
                  If the value is a callable it takes the attribute name and a Metadata object and
                  returns the value of the attribute. A str value prefixed with "key=" or
                  "namespace=" is interpreted as explained above. Any other values are used as the
                  pre-defined value for the attribute.
            * variable_attrs: str, number, callable, dict or list of these, None
                Variable attribute or attributes. For the allowed values see ``attrs``. Its
                default value (None) expands to [] unless the ``profile`` overwrites it.
            * global_attrs: str, number, dict or list of these, None
                Global attribute or attributes. For the allowed values see ``attrs``. Its
                default value (None) expands to [] unless the ``profile`` overwrites it.
            * coord_attrs: dict, None
                To be documented. Default is None.
            * add_earthkit_attrs: bool, None
                If True, add earthkit specific attributes to the dataset. Its default value
                (None) expands to True unless the ``profile`` overwrites it.
            * rename_attrs: dict, None
                A dictionary of attribute to rename. Default is None.
<<<<<<< HEAD
            * fill: dict, None
                Define fill values to metadata keys. Default is None.
=======
            * fill_metadata: dict, None
                Define fill_metadata values to metadata keys. Default is None.
>>>>>>> 1fe9f1ab
            * remapping: dict, None
                Define new metadata keys for indexing. Default is None.
            * lazy_load: bool, None
                If True, the resulting Dataset will load data lazily from the
                underlying data source. If False, a Dataset holding all the data in memory
                and decoupled from the backend source will be created.
                Using ``lazy_load=False`` with ``release_source=True`` can provide optimised
                memory usage in certain cases. The default value of ``lazy_load`` (None)
                expands to True unless the ``profile`` overwrites it.
            * release_source: bool, None
                Only used when ``lazy_load=False``. If True, memory held in the input fields are
                released as soon as their values are copied into the resulting Dataset. This is
                done per field to avoid memory spikes. The release operation is currently
                only supported for GRIB fields stored entirely in memory, e.g. when read from a
                :ref:`stream <streams>`. When a field does not support the release operation, this
                option is ignored. Having run :obj:`to_xarray` the input data becomes unusable,
                so use this option carefully. The default value of ``release_source`` (None) expands
                to False unless the ``profile`` overwrites it.
            * strict: bool, None
                If True, perform stricter checks on hypercube consistency. Its default value (None) expands
                to False unless the ``profile`` overwrites it.
            * dtype: str, numpy.dtype or None
                Typecode or data-type of the array data.
            * array_backend: str, array namespace, ArrayBackend, None
                The array backend/namespace to use for array operations. The default value (None) is
                expanded to "numpy".
            * direct_backend: bool, None
                If True, the backend is used directly bypassing :py:meth:`xarray.open_dataset`
                and ignoring all non-backend related kwargs. If False, the data is read via
                :py:meth:`xarray.open_dataset`. Its default value (None) expands
                to False unless the ``profile`` overwrites it.

            When ``engine="cfgrib"`` the following engine specific kwargs are supported:

            * ignore_keys: list, None
                It specifies the metadata keys that should be ignored when reading
                the GRIB messages in the backend. Please note that is not supported by :xref:`cfgrib`, but
                implemented in earthkit-data.
            * For the rest of the supported keyword arguments, please refer to the
              :xref:`cfgrib` documentation.


        Returns
        -------
        Xarray Dataset or tuple
            When ``split_dims`` is unset a Dataset is returned. When ``engine="earthkit"``
            and ``split_dims`` is set a tuple is returned. The first element of the tuple is the list
            of Datasets and the second element is the list of corresponding dictionaries with
            the spitting keys/values (one dictionary per Dataset).

        Notes
        -----
        The default values of ``xarray_open_dataset_kwargs`` or ``**kwargs`` passed
        to :py:func:`xarray.open_dataset` are as follows:

            - when ``engine="earthkit"``::

               {"cache": True, "chunks": None, "engine": "earthkit"}

            - when ``engine="cfgrib"``::

                {"backend_kwargs": {"errors": "raise", "ignore_keys": [], "squeeze": False,},
                "cache": True, "chunks": None, "engine": "cfgrib"}

        Please note that settings ``errors="raise"`` and ``engine`` are always enforced
        and cannot be changed.


        Examples
        --------
        >>> import earthkit.data
        >>> fs = earthkit.data.from_source("file", "test6.grib")
        >>> ds = fs.to_xarray(time_dim_mode="forecast")
        >>> # also possible to use the xarray_open_dataset_kwargs
        >>> ds = fs.to_xarray(
        ...     xarray_open_dataset_kwargs={
        ...         "backend_kwargs": {"time_dim_mode": "forecast"}
        ...     }
        ... )

        """
        engines = {"earthkit": self.to_xarray_earthkit, "cfgrib": self.to_xarray_cfgrib}
        if engine not in engines:
            raise ValueError(f"Unsupported engine: {engine}. Please use one of {list(engines.keys())}")

        user_xarray_open_dataset_kwargs = ensure_dict(xarray_open_dataset_kwargs)
        user_xarray_open_dataset_kwargs = copy.deepcopy(user_xarray_open_dataset_kwargs)
        if user_xarray_open_dataset_kwargs and kwargs:
            raise ValueError("Cannot specify extra keyword arguments when xarray_open_dataset_kwargs is set.")

        if not user_xarray_open_dataset_kwargs:
            user_xarray_open_dataset_kwargs = dict(**kwargs)

        backend_kwargs = user_xarray_open_dataset_kwargs.pop("backend_kwargs", {})
        xr_kwargs = self._kwargs_for_xarray()
        for key in list(user_xarray_open_dataset_kwargs.keys()):
            if key not in xr_kwargs:
                if key in backend_kwargs:
                    raise ValueError(f"Duplicate keyword argument={key}")
                backend_kwargs[key] = user_xarray_open_dataset_kwargs.pop(key)
        user_xarray_open_dataset_kwargs["backend_kwargs"] = backend_kwargs

        return engines[engine](user_xarray_open_dataset_kwargs)

    def to_xarray_earthkit(self, user_kwargs):
        xarray_open_dataset_kwargs = {}

        for key in ["backend_kwargs"]:
            xarray_open_dataset_kwargs[key] = Kwargs(
                user=user_kwargs.pop(key, {}),
                default={"errors": "raise"},
                forced={},
                logging_owner="xarray_open_dataset_kwargs",
                logging_main_key=key,
            )

        # print(f"{xarray_open_dataset_kwargs=}")

        default = dict()
        default.update(self.xarray_open_dataset_kwargs())

        xarray_open_dataset_kwargs.update(
            Kwargs(
                user=user_kwargs,
                default=default,
                forced={
                    # "errors": "raise",
                    "engine": "earthkit",
                },
                logging_owner="xarray_open_dataset_kwargs",
                warn_non_default=False,
            )
        )

        # print(f"{kwargs=}")
        # print(f"{xarray_open_dataset_kwargs=}")

        # separate backend_kwargs from other_kwargs
        backend_kwargs = xarray_open_dataset_kwargs.pop("backend_kwargs", None)
        other_kwargs = xarray_open_dataset_kwargs

        from earthkit.data.utils.xarray.builder import from_earthkit

        return from_earthkit(self, backend_kwargs=backend_kwargs, other_kwargs=other_kwargs)

    def to_xarray_cfgrib(self, user_kwargs):
        xarray_open_dataset_kwargs = {}

        # until ignore_keys is included into cfgrib,
        # it is implemented here directly
        ignore_keys = user_kwargs.get("backend_kwargs", {}).pop("ignore_keys", [])

        for key in ["backend_kwargs"]:
            xarray_open_dataset_kwargs[key] = Kwargs(
                user=user_kwargs.pop(key, {}),
                default={"errors": "raise", "squeeze": False},
                forced={},
                logging_owner="xarray_open_dataset_kwargs",
                logging_main_key=key,
            )

        # default = dict(squeeze=False)  # TODO:Document me
        default = dict()
        default.update(self.xarray_open_dataset_kwargs())

        xarray_open_dataset_kwargs.update(
            Kwargs(
                user=user_kwargs,
                default=default,
                forced={
                    # "errors": "raise",
                    "engine": "cfgrib",
                },
                logging_owner="xarray_open_dataset_kwargs",
                warn_non_default=False,
            )
        )

        open_object = IndexWrapperForCfGrib(self, ignore_keys=ignore_keys)

        import xarray as xr

        return xr.open_dataset(
            open_object,
            # decode_cf=False,
            **xarray_open_dataset_kwargs,
        )<|MERGE_RESOLUTION|>--- conflicted
+++ resolved
@@ -320,13 +320,8 @@
                 (None) expands to True unless the ``profile`` overwrites it.
             * rename_attrs: dict, None
                 A dictionary of attribute to rename. Default is None.
-<<<<<<< HEAD
-            * fill: dict, None
-                Define fill values to metadata keys. Default is None.
-=======
             * fill_metadata: dict, None
                 Define fill_metadata values to metadata keys. Default is None.
->>>>>>> 1fe9f1ab
             * remapping: dict, None
                 Define new metadata keys for indexing. Default is None.
             * lazy_load: bool, None
