# (C) Copyright 2020 ECMWF.
#
# This software is licensed under the terms of the Apache Licence Version 2.0
# which can be obtained at http://www.apache.org/licenses/LICENSE-2.0.
# In applying this licence, ECMWF does not waive the privileges and immunities
# granted to it by virtue of its status as an intergovernmental organisation
# nor does it submit to any jurisdiction.
#

import datetime
import warnings
from abc import abstractmethod
from functools import cached_property

from earthkit.data.core.geography import Geography
from earthkit.data.core.metadata import Metadata
from earthkit.data.decorators import cached_method
from earthkit.data.indexing.database import GRIB_KEYS_NAMES
from earthkit.data.readers.grib.gridspec import make_gridspec
from earthkit.data.utils.bbox import BoundingBox
from earthkit.data.utils.projections import Projection


def missing_is_none(x):
    return None if x == 2147483647 else x


class GribFieldGeography(Geography):
    def __init__(self, metadata):
        self.metadata = metadata
        self.check_rotated_support()

    def latitudes(self, dtype=None):
        r"""Return the latitudes of the field.

        Returns
        -------
        ndarray
        """
        return self.metadata._handle.get_latitudes(dtype=dtype)

    def longitudes(self, dtype=None):
        r"""Return the longitudes of the field.

        Returns
        -------
        ndarray
        """
        return self.metadata._handle.get_longitudes(dtype=dtype)

    def x(self, dtype=None):
        r"""Return the x coordinates in the field's original CRS.

        Returns
        -------
        ndarray
        """
        grid_type = self.metadata.get("gridType", None)
        if grid_type in ["regular_ll", "reduced_gg", "regular_gg"]:
            return self.longitudes(dtype=dtype)

    def y(self, dtype=None):
        r"""Return the y coordinates in the field's original CRS.

        Returns
        -------
        ndarray
        """
        grid_type = self.metadata.get("gridType", None)
        if grid_type in ["regular_ll", "reduced_gg", "regular_gg"]:
            return self.latitudes(dtype=dtype)

    def shape(self):
        r"""Get the shape of the field.

        For structured grids the shape is a tuple in the form of (Nj, Ni) where:

        - ni: the number of gridpoints in i direction (longitude for a regular latitude-longitude grid)
        - nj: the number of gridpoints in j direction (latitude for a regular latitude-longitude grid)

        For other grid types the number of gridpoints is returned as ``(num,)``

        Returns
        -------
        tuple
        """
        Nj = missing_is_none(self.metadata.get("Nj", None))
        Ni = missing_is_none(self.metadata.get("Ni", None))
        if Ni is None or Nj is None:
            n = self.metadata.get("numberOfDataPoints", None)
            return (n,)  # shape must be a tuple
        return (Nj, Ni)

    def _unique_grid_id(self):
        return self.metadata.get("md5GridSection", None)

    def projection(self):
        r"""Return information about the projection.

        Returns
        -------
        :obj:`Projection`

        Examples
        --------
        >>> import earthkit.data
        >>> ds = earthkit.data.from_source("file", "docs/examples/test.grib")
        >>> ds.projection()
        <Projected CRS: +proj=eqc +ellps=WGS84 +a=6378137.0 +lon_0=0.0 +to ...>
        Name: unknown
        Axis Info [cartesian]:
        - E[east]: Easting (unknown)
        - N[north]: Northing (unknown)
        - h[up]: Ellipsoidal height (metre)
        Area of Use:
        - undefined
        Coordinate Operation:
        - name: unknown
        - method: Equidistant Cylindrical
        Datum: Unknown based on WGS 84 ellipsoid
        - Ellipsoid: WGS 84
        - Prime Meridian: Greenwich
        >>> ds.projection().to_proj_string()
        '+proj=eqc +ellps=WGS84 +a=6378137.0 +lon_0=0.0 +to_meter=111319.4907932736 +no_defs +type=crs'
        """
        return Projection.from_proj_string(self.metadata.get("projTargetString", None))

    def bounding_box(self):
        r"""Return the bounding box of the field.

        Returns
        -------
        :obj:`BoundingBox <data.utils.bbox.BoundingBox>`
        """
        return BoundingBox(
            north=self.metadata.get("latitudeOfFirstGridPointInDegrees", None),
            south=self.metadata.get("latitudeOfLastGridPointInDegrees", None),
            west=self.metadata.get("longitudeOfFirstGridPointInDegrees", None),
            east=self.metadata.get("longitudeOfLastGridPointInDegrees", None),
        )

    def gridspec(self):
        return make_gridspec(self.metadata)

    def resolution(self):
        grid_type = self.metadata.get("gridType")

        if grid_type in ("reduced_gg", "reduced_rotated_gg"):
            return self.metadata.get("gridName")

        if grid_type in ("regular_ll", "rotated_ll"):
            x = self.metadata.get("DxInDegrees")
            y = self.metadata.get("DyInDegrees")
            x = round(x * 1_000_000) / 1_000_000
            y = round(y * 1_000_000) / 1_000_000
            assert x == y, (x, y)
            return x

        if grid_type == "lambert":
            x = self.metadata.get("DxInMetres")
            y = self.metadata.get("DyInMetres")
            assert x == y, (x, y)
            return str(x / 1000).replace(".", "p") + "km"

        raise ValueError(f"Unknown gridType={grid_type}")

    def mars_grid(self):
        if len(self.shape()) == 2:
            return [
                self.metadata.get("iDirectionIncrementInDegrees"),
                self.metadata.get("jDirectionIncrementInDegrees"),
            ]

        return self.metadata.get("gridName")

    def mars_area(self):
        north = self.metadata.get("latitudeOfFirstGridPointInDegrees")
        south = self.metadata.get("latitudeOfLastGridPointInDegrees")
        west = self.metadata.get("longitudeOfFirstGridPointInDegrees")
        east = self.metadata.get("longitudeOfLastGridPointInDegrees")
        return [north, west, south, east]

    @property
    def rotation(self):
        return (
            self.metadata.get("latitudeOfSouthernPoleInDegrees"),
            self.metadata.get("longitudeOfSouthernPoleInDegrees"),
            self.metadata.get("angleOfRotationInDegrees"),
        )

    @cached_property
    def rotated(self):
        grid_type = self.metadata.get("gridType")
        return "rotated" in grid_type

    @cached_property
    def rotated_iterator(self):
        return self.metadata.get("iteratorDisableUnrotate") is not None

    def check_rotated_support(self):
        if self.rotated and self.metadata.get("gridType") == "reduced_rotated_gg":
            from earthkit.data.utils.message import ECC_FEATURES

            if not ECC_FEATURES.version >= (2, 35, 0):
                raise RuntimeError("gridType=rotated_reduced_gg requires ecCodes >= 2.35.0")

    def latitudes_unrotated(self, **kwargs):
        if not self.rotated:
            return self.latitudes(**kwargs)

        if not self.rotated_iterator:
            from earthkit.geo.rotate import unrotate

            grid_type = self.metadata.get("gridType")
            warnings.warn(f"ecCodes does not support rotated iterator for {grid_type}")
            lat, lon = self.latitudes(**kwargs), self.longitudes(**kwargs)
            south_pole_lat, south_pole_lon, _ = self.rotation
            lat, lon = unrotate(lat, lon, south_pole_lat, south_pole_lon)
            return lat

        with self.metadata._handle._set_tmp("iteratorDisableUnrotate", 1, 0):
            return self.latitudes(**kwargs)

    def longitudes_unrotated(self, **kwargs):
        if not self.rotated:
            return self.longitudes(**kwargs)

        if not self.rotated_iterator:
            from earthkit.geo.rotate import unrotate

            grid_type = self.metadata.get("gridType")
            warnings.warn(f"ecCodes does not support rotated iterator for {grid_type}")
            lat, lon = self.latitudes(**kwargs), self.longitudes(**kwargs)
            south_pole_lat, south_pole_lon, _ = self.rotation
            lat, lon = unrotate(lat, lon, south_pole_lat, south_pole_lon)
            return lon

        with self.metadata._handle._set_tmp("iteratorDisableUnrotate", 1, 0):
            return self.longitudes(**kwargs)


class GribMetadata(Metadata):
    """GRIB metadata.

    :obj:`GribMetadata` is an abstract class and should not be instantiated directly.
    There are two concrete implementations: :class:`GribFieldMetadata` and
    :class:`StandAloneGribMetadata`.
    """

    LS_KEYS = [
        "centre",
        "shortName",
        "typeOfLevel",
        "level",
        "dataDate",
        "dataTime",
        "stepRange",
        "dataType",
        "number",
        "gridType",
    ]

    DESCRIBE_KEYS = [
        "shortName",
        "typeOfLevel",
        "level",
        "date",
        "time",
        "step",
        "number",
        "paramId",
        "marsClass",
        "marsStream",
        "marsType",
        "experimentVersionNumber",
    ]

    INDEX_KEYS = list(GRIB_KEYS_NAMES)

    NAMESPACES = [
        "default",
        "ls",
        "geography",
        "mars",
        "parameter",
        "statistics",
        "time",
        "vertical",
    ]

    DATA_FORMAT = "grib"

    __handle_type = None

    @abstractmethod
    def _handle(self):
        pass

    def __init__(self, shrunk=False, **kwargs):
<<<<<<< HEAD
        # if not isinstance(handle, self._handle_type()):
        #     raise TypeError(f"GribMetadata: expected handle type {self._handle_type()}, got {type(handle)}")
        # self._handle = handle
        self._geo = None
        self._shrunk = shrunk
        super().__init__(**kwargs)

    # def __init__(self, handle, extra=None):
    #     if not isinstance(handle, self._handle_type()):
    #         raise TypeError(f"GribMetadata: expected handle type {self._handle_type()}, got {type(handle)}")
    #     self._handle = handle
    #     self._geo = None
    #     if extra is not None:
    #         self.extra = extra
=======
        self._geo = None
        self._shrunk = shrunk
        super().__init__(**kwargs)
>>>>>>> 9b61eb40

    @staticmethod
    def _handle_type():
        """Return the expected handle type. Implemented like this
        to avoid cyclic import
        """
        if GribMetadata.__handle_type is None:
            from earthkit.data.readers.grib.codes import GribCodesHandle

            GribMetadata.__handle_type = GribCodesHandle
        return GribMetadata.__handle_type

    def _len(self):
        return sum(map(lambda i: 1, self._keys()))

    def _contains(self, key):
        return self._handle.__contains__(key)

    def _keys(self):
        return self._handle.keys()

    def _items(self):
        return self._handle.items()

    def _get(self, key, astype=None, default=None, raise_on_missing=False):
        def _key_name(key):
            if key == "param":
                key = "shortName"
            elif key == "_param_id":
                key = "paramId"
            return key

        _kwargs = {}
        if not raise_on_missing:
            _kwargs["default"] = default

        key = _key_name(key)

        # special case when  "shortName" is "~".
        v = self._handle.get(key, ktype=astype, **_kwargs)
        if key == "shortName" and v == "~":
            v = self._handle.get("paramId", ktype=str, **_kwargs)

        return v

    def _is_custom_key(self, key):
        return key in self.CUSTOM_KEYS

    def override(self, *args, headers_only_clone=True, **kwargs):
        d = dict(*args, **kwargs)

        new_value_size = None
        extra = None
        gridspec = d.pop("gridspec", None)
        if gridspec is not None:
            from earthkit.data.readers.grib.gridspec import GridSpecConverter

            edition = d.get("edition", self["edition"])
            md, new_value_size = GridSpecConverter.to_metadata(gridspec, edition=edition)
            d.update(md)

<<<<<<< HEAD
        handle = self._handle.clone(headers_only=True)
=======
        handle = self._handle.clone(headers_only=headers_only_clone)
>>>>>>> 9b61eb40

        if self._shrunk:
            shrunk = True
            extra = self.extra
<<<<<<< HEAD

        else:
=======
        elif headers_only_clone:
>>>>>>> 9b61eb40
            # whether headers_only=True works depends on the eccCodes version and the
            # message properties. We check it by comparing the message lengths.
            shrunk = handle.get_long("totalLength") < self._handle.get_long("totalLength")

            # some keys, needed later, are not copied into the clone when
            # headers_only=True. We store them as extra keys.
            if shrunk:
                extra = {"bitsPerValue": self._handle.get("bitsPerValue", default=0)}
            else:
                extra = None
<<<<<<< HEAD
=======
        else:
            shrunk = False
>>>>>>> 9b61eb40

        if d:
            handle.set_multiple(d)

        # we need to set the values to the new size otherwise the clone generated
        # with headers_only=True will be inconsistent
        if new_value_size is not None and new_value_size > 0:
            import numpy as np

            vals = np.zeros(new_value_size)
            handle.set_values(vals)

        return StandAloneGribMetadata(handle, extra=extra, shrunk=shrunk)

    def as_namespace(self, namespace=None):
        r"""Return all the keys/values from a namespace.

        Parameters
        ----------
        namespace: str, None
            The :xref:`eccodes_namespace`. earthkit-data also defines the "default" namespace,
            which contains all the GRIB keys that ecCodes can access without specifying a namespace.
            When `namespace` is None or an empty :obj:`str` all the available
            keys/values are returned.

        Returns
        -------
        dict
            All the keys/values from the `namespace`.

        """
        if not isinstance(namespace, str) and namespace is not None:
            raise TypeError("namespace must be a str or None")

        if namespace == "default" or namespace == "":
            namespace = None
        return self._handle.as_namespace(namespace)

    @property
    def geography(self):
        if self._geo is None:
            self._geo = GribFieldGeography(self)
        return self._geo

    def _base_datetime(self):
        date = self.get("date", None)
        time = self.get("time", None)
        return self._build_datetime(date, time)

    def _valid_datetime(self):
        date = self.get("validityDate", None)
        time = self.get("validityTime", None)
        return self._build_datetime(date, time)

    def _build_datetime(self, date, time):
        return datetime.datetime(
            date // 10000,
            date % 10000 // 100,
            date % 100,
            time // 100,
            time % 100,
        )

    def dump(self, namespace=all, **kwargs):
        r"""Generate dump with all the metadata keys belonging to ``namespace``.

        In a Jupyter notebook it is represented as a tabbed interface.

        Parameters
        ----------
        namespace: :obj:`str`, :obj:`list`, :obj:`tuple`, :obj:`None` or :obj:`all`
            The namespace to dump. Any :xref:`eccodes_namespace` can be used here.
            earthkit-data also defines the "default" namespace, which contains all the GRIB keys
            that ecCodes can access without specifying a namespace. The following `namespace` values
            have a special meaning:

            - :obj:`all`: all the available namespaces will be used (including "default").
            - None or empty str: the "default" namespace will be used.

        **kwargs: dict, optional
            Other keyword arguments used for testing only

        Returns
        -------
        NamespaceDump
            Dict-like object with one item per namespace. In a Jupyter notebook represented
            as a tabbed interface to browse the dump contents.

        Examples
        --------
        :ref:`/examples/grib_metadata.ipynb`

        """
        from earthkit.data.utils.summary import format_namespace_dump

        namespace = self.NAMESPACES if namespace is all else [namespace]
        r = []
        for ns in namespace:
            v = self.as_namespace(ns)
            if v:
                r.append(
                    {
                        "title": ns if ns else "default",
                        "data": v,
                        "tooltip": f"Keys in the ecCodes {ns} namespace",
                    }
                )

        return format_namespace_dump(r, selected="parameter", details=self.__class__.__name__, **kwargs)


class GribFieldMetadata(GribMetadata):
<<<<<<< HEAD
    """Represent the metadata of a GRIB field owning an ecCodes handle."""
=======
    """Represent the metadata of a GRIB field.

    :obj:`GribFieldMetadata` is created internally by a :obj:`GribField`. It does not
    own the ecCodes GRIB handle but can access it through the :obj:`GribField`.
    Calling :meth:`metadata` without arguments on a :obj:`GribField` returns this object.
    """
>>>>>>> 9b61eb40

    def __init__(self, field, **kwargs):
        self._field = field
        assert field is not None
        super().__init__(**kwargs)

    @property
    def _handle(self):
        return self._field.handle

<<<<<<< HEAD

class StandAloneGribMetadata(GribMetadata):
    """Represent standalone GRIB metadata owning its ecCodes handle."""
=======
    def _hide_internal_keys(self):
        r = self.override()
        return RestrictedGribMetadata(r)


class StandAloneGribMetadata(GribMetadata):
    """Represent standalone GRIB metadata owning an ecCodes GRIB handle.

    :class:`StandAloneGribMetadata` possesses its own ecCodes handle. Calling
    :meth:`override` on :obj:`GribMetadata` always returns a
    :class:`StandAloneGribMetadata` object.

    >>> ds = earthkit.data.from_source("file", "docs/examples/test4.grib")
    >>> md = ds[0].metadata()
    >>> md["shortName"]
    't'
    >>> md.get("shortName")
    't'
    >>> md.get("nonExistentKey")
    >>> md.get("nonExistentKey", 12)
    12

    Examples
    --------
    :ref:`/examples/grib_metadata_object.ipynb`

    """
>>>>>>> 9b61eb40

    def __init__(self, handle, **kwargs):
        if not isinstance(handle, self._handle_type()):
            raise TypeError(f"GribMetadata: expected handle type {self._handle_type()}, got {type(handle)}")
        self.__handle = handle
        self._kwargs = dict(**kwargs)
        super().__init__(**kwargs)

    @property
    def _handle(self):
        return self.__handle

    def _hide_internal_keys(self):
        return RestrictedGribMetadata(self)


# TODO: this is a temporary solution
class RestrictedGribMetadata(StandAloneGribMetadata):
<<<<<<< HEAD
    """Hide internal keys and namespaces in GRIB metadata"""
=======
    """Hide internal keys and namespaces in GRIB metadata.

    Examples
    --------
    :ref:`/examples/grib_metadata_object.ipynb`
    """
>>>>>>> 9b61eb40

    EKD_NAMESPACE = "grib"

    # ideally bitsPerValue should be here. However, it is treated as an
    # extra key and cannot be an internal key.
    INTERNAL_KEYS = [
        "minimum",
        "maximum",
        "average",
        "standardDeviation",
        "skewness",
        "kurtosis",
        "min",
        "max",
        "avg",
        "sd",
        "skew",
        "kurt",
        "const",
        "isConstant",
        "numberOfMissing",
        "numberOfCodedValues",
        "bitmapPresent",
        "offsetValuesBy",
        "packingError",
        "referenceValue",
        "referenceValueError",
        "unpackedError",
        "values",
    ]
    INTERNAL_NAMESPACES = ["statistics"]

    def __init__(self, md):
        assert isinstance(md, StandAloneGribMetadata)
<<<<<<< HEAD
        super().__init__(md._handle, **md._kwargs)
=======
        super().__init__(md._handle, shrunk=md._shrunk, extra=md.extra)
>>>>>>> 9b61eb40

    @cached_method
    def _len(self):
        if self.INTERNAL_KEYS:
            # NOTE: argumentless super cannot be used in list comprehension
            m = super()._contains
            surplus = [1 for x in self.INTERNAL_KEYS if not m(x)]
            return super()._len() + len(surplus)
        else:
            return super()._len()

    def _is_internal(self, key):
        ns, _, name = key.partition(".")
        if name == "":
            name = key
            ns = ""

        if ns == self.EKD_NAMESPACE:
            return False
        else:
            return name in self.INTERNAL_KEYS

    def _contains(self, key):
        if self.INTERNAL_KEYS:
            return not self._is_internal(key) and super()._contains(key)
        else:
            return super()._contains(key)

    def _keys(self):
        if self.INTERNAL_KEYS:
            r = []
            for k in super()._keys():
                if k not in self.INTERNAL_KEYS:
                    r.append(k)
            return r
        else:
            return super()._keys()

    def _items(self):
        if self.INTERNAL_KEYS:
            r = {}
            for k, v in super()._items():
                if k not in self.INTERNAL_KEYS:
                    r[k] = v
            return r.items()
        else:
            return super()._items()

    def get(self, key, default=None, *, astype=None, raise_on_missing=False):
        ns, _, name = key.partition(".")
        if name == "":
            name = key
            ns = ""

        if ns == self.EKD_NAMESPACE:
            key = name
        else:
            if name in self.INTERNAL_KEYS:
                if raise_on_missing:
                    raise KeyError(key)
                else:
                    return default

        v = super().get(key, default=default, astype=astype, raise_on_missing=raise_on_missing)
        return v

    def namespaces(self):
        if self.INTERNAL_NAMESPACES:
            return [x for x in super().namespaces() if x not in self.INTERNAL_NAMESPACES]
        else:
            return super().namespaces()

    def as_namespace(self, namespace):
        if namespace in self.INTERNAL_NAMESPACES:
            return {}

        r = super().as_namespace(namespace)
        for k in list(r.keys()):
            if k in self.INTERNAL_KEYS:
                del r[k]
        return r

    def _hide_internal_keys(self):
        return self

    def override(self, *args, **kwargs):
        md = super().override(*args, **kwargs)
        return RestrictedGribMetadata(md)<|MERGE_RESOLUTION|>--- conflicted
+++ resolved
@@ -297,26 +297,9 @@
         pass
 
     def __init__(self, shrunk=False, **kwargs):
-<<<<<<< HEAD
-        # if not isinstance(handle, self._handle_type()):
-        #     raise TypeError(f"GribMetadata: expected handle type {self._handle_type()}, got {type(handle)}")
-        # self._handle = handle
         self._geo = None
         self._shrunk = shrunk
         super().__init__(**kwargs)
-
-    # def __init__(self, handle, extra=None):
-    #     if not isinstance(handle, self._handle_type()):
-    #         raise TypeError(f"GribMetadata: expected handle type {self._handle_type()}, got {type(handle)}")
-    #     self._handle = handle
-    #     self._geo = None
-    #     if extra is not None:
-    #         self.extra = extra
-=======
-        self._geo = None
-        self._shrunk = shrunk
-        super().__init__(**kwargs)
->>>>>>> 9b61eb40
 
     @staticmethod
     def _handle_type():
@@ -359,7 +342,6 @@
         v = self._handle.get(key, ktype=astype, **_kwargs)
         if key == "shortName" and v == "~":
             v = self._handle.get("paramId", ktype=str, **_kwargs)
-
         return v
 
     def _is_custom_key(self, key):
@@ -378,21 +360,12 @@
             md, new_value_size = GridSpecConverter.to_metadata(gridspec, edition=edition)
             d.update(md)
 
-<<<<<<< HEAD
-        handle = self._handle.clone(headers_only=True)
-=======
         handle = self._handle.clone(headers_only=headers_only_clone)
->>>>>>> 9b61eb40
 
         if self._shrunk:
             shrunk = True
             extra = self.extra
-<<<<<<< HEAD
-
-        else:
-=======
         elif headers_only_clone:
->>>>>>> 9b61eb40
             # whether headers_only=True works depends on the eccCodes version and the
             # message properties. We check it by comparing the message lengths.
             shrunk = handle.get_long("totalLength") < self._handle.get_long("totalLength")
@@ -403,11 +376,8 @@
                 extra = {"bitsPerValue": self._handle.get("bitsPerValue", default=0)}
             else:
                 extra = None
-<<<<<<< HEAD
-=======
         else:
             shrunk = False
->>>>>>> 9b61eb40
 
         if d:
             handle.set_multiple(d)
@@ -520,16 +490,12 @@
 
 
 class GribFieldMetadata(GribMetadata):
-<<<<<<< HEAD
-    """Represent the metadata of a GRIB field owning an ecCodes handle."""
-=======
     """Represent the metadata of a GRIB field.
 
     :obj:`GribFieldMetadata` is created internally by a :obj:`GribField`. It does not
     own the ecCodes GRIB handle but can access it through the :obj:`GribField`.
     Calling :meth:`metadata` without arguments on a :obj:`GribField` returns this object.
     """
->>>>>>> 9b61eb40
 
     def __init__(self, field, **kwargs):
         self._field = field
@@ -540,11 +506,6 @@
     def _handle(self):
         return self._field.handle
 
-<<<<<<< HEAD
-
-class StandAloneGribMetadata(GribMetadata):
-    """Represent standalone GRIB metadata owning its ecCodes handle."""
-=======
     def _hide_internal_keys(self):
         r = self.override()
         return RestrictedGribMetadata(r)
@@ -572,7 +533,6 @@
     :ref:`/examples/grib_metadata_object.ipynb`
 
     """
->>>>>>> 9b61eb40
 
     def __init__(self, handle, **kwargs):
         if not isinstance(handle, self._handle_type()):
@@ -591,16 +551,12 @@
 
 # TODO: this is a temporary solution
 class RestrictedGribMetadata(StandAloneGribMetadata):
-<<<<<<< HEAD
-    """Hide internal keys and namespaces in GRIB metadata"""
-=======
     """Hide internal keys and namespaces in GRIB metadata.
 
     Examples
     --------
     :ref:`/examples/grib_metadata_object.ipynb`
     """
->>>>>>> 9b61eb40
 
     EKD_NAMESPACE = "grib"
 
@@ -635,11 +591,7 @@
 
     def __init__(self, md):
         assert isinstance(md, StandAloneGribMetadata)
-<<<<<<< HEAD
-        super().__init__(md._handle, **md._kwargs)
-=======
         super().__init__(md._handle, shrunk=md._shrunk, extra=md.extra)
->>>>>>> 9b61eb40
 
     @cached_method
     def _len(self):
@@ -703,8 +655,7 @@
                 else:
                     return default
 
-        v = super().get(key, default=default, astype=astype, raise_on_missing=raise_on_missing)
-        return v
+        return super().get(key, default=default, astype=astype, raise_on_missing=raise_on_missing)
 
     def namespaces(self):
         if self.INTERNAL_NAMESPACES:
