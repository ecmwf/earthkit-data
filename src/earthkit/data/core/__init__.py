--- conflicted
+++ resolved
@@ -19,133 +19,6 @@
 class Base(metaclass=ABCMeta):
     pass
 
-<<<<<<< HEAD
-=======
-class Base(metaclass=MetaBase):
-    # Convertors
-    def to_numpy(self, **kwargs):
-        """Convert into a numpy array"""
-        self._not_implemented()
-
-    @abstractmethod
-    def to_xarray(self, **kwargs):
-        """Convert into an xarray dataset"""
-        self._not_implemented()
-
-    @abstractmethod
-    def to_pandas(self, **kwargs):
-        """Convert into a pandas dataframe"""
-        self._not_implemented()
-
-    # Change class
-    def mutate(self):
-        return self
-
-    @classmethod
-    def merge(cls, *args, **kwargs):
-        """Merge the object with other ones."""
-        return None
-
-    @abstractmethod
-    def metadata(self, *args, **kwargs):
-        """Return metadata."""
-        self._not_implemented()
-
-    # I/O
-    @abstractmethod
-    def to_target(self, *args, **kwargs):
-        """Write data into the specified target."""
-        self._not_implemented()
-
-    @abstractmethod
-    def datetime(self):
-        """Return datetime."""
-        self._not_implemented()
-
-    @abstractmethod
-    def bounding_box(self):
-        """Return the bounding box."""
-        self._not_implemented()
-
-    @abstractmethod
-    def sel(self, *args, **kwargs):
-        """Filter the object based on metadata."""
-        self._not_implemented()
-
-    @abstractmethod
-    def isel(self, *args, **kwargs):
-        self._not_implemented()
-
-    @abstractmethod
-    def order_by(self, *args, **kwargs):
-        """Reorder the elements of the object."""
-        self._not_implemented()
-
-    def unique_values(self, *coords, remapping=None, patches=None, progress_bar=False):
-        """Given a list of metadata attributes, such as date, param, levels,
-        returns the list of unique values for each attributes
-        """
-        from earthkit.data.core.order import build_remapping
-
-        assert len(coords)
-        assert all(isinstance(k, str) for k in coords), coords
-
-        remapping = build_remapping(remapping, patches)
-        iterable = self
-
-        if progress_bar:
-            from earthkit.data.utils.progbar import progress_bar
-
-            if progress_bar:
-                iterable = progress_bar(
-                    iterable=self,
-                    desc=f"Finding coords in dataset for {coords}",
-                )
-
-        vals = defaultdict(dict)
-        for f in iterable:
-            metadata = remapping(f.metadata)
-            for k in coords:
-                v = metadata(k, default=None)
-                vals[k][v] = True
-
-        vals = {k: tuple(values.keys()) for k, values in vals.items()}
-
-        return vals
-
-    def _user_coords_to_fl_idx(self, keys, remapping=None):
-        # this method could be implemented in the class XArrayInputFieldList, but then FieldList.to_tensor wouldn't work
-        if isinstance(keys, str):
-            keys = [keys]
-        if remapping is None:
-            # some subclasses (e.g. XArrayInputFieldList) has remapping as a member
-            remapping = getattr(self, "remapping", None)
-
-        user_coords_to_fl_idx = {}
-        for i, f in enumerate(self):
-            metadata = f._attributes(keys, remapping=remapping)  # , joiner=joiner)
-            user_coords = tuple(metadata[k] for k in keys)
-            assert user_coords not in user_coords_to_fl_idx, (
-                f"Multiple fields in {self} with {dict(zip(keys, user_coords))}: "
-                f"#{user_coords_to_fl_idx[user_coords]} and #{i}"
-            )
-            user_coords_to_fl_idx[user_coords] = i
-
-        return user_coords_to_fl_idx
-
-    # @abstractmethod
-    # def to_points(self, *args, **kwargs):
-    #     self._not_implemented()
-
-    # @abstractmethod
-    # def to_latlon(self, *args, **kwargs):
-    #     self._not_implemented()
-
-    def __add__(self, other):
-        self._not_implemented()
-
-    #
->>>>>>> 195942d2
     def _not_implemented(self):
         import inspect
 
@@ -270,6 +143,28 @@
 
 #         return vals
 
+
+def _user_coords_to_fl_idx(self, keys, remapping=None):
+    # this method could be implemented in the class XArrayInputFieldList, but then FieldList.to_tensor wouldn't work
+    if isinstance(keys, str):
+        keys = [keys]
+    if remapping is None:
+        # some subclasses (e.g. XArrayInputFieldList) has remapping as a member
+        remapping = getattr(self, "remapping", None)
+
+    user_coords_to_fl_idx = {}
+    for i, f in enumerate(self):
+        metadata = f._attributes(keys, remapping=remapping)  # , joiner=joiner)
+        user_coords = tuple(metadata[k] for k in keys)
+        assert user_coords not in user_coords_to_fl_idx, (
+            f"Multiple fields in {self} with {dict(zip(keys, user_coords))}: "
+            f"#{user_coords_to_fl_idx[user_coords]} and #{i}"
+        )
+        user_coords_to_fl_idx[user_coords] = i
+
+    return user_coords_to_fl_idx
+
+
 #     def __add__(self, other):
 #         self._not_implemented()
 
