--- conflicted
+++ resolved
@@ -812,48 +812,9 @@
         else:
             return False
 
-<<<<<<< HEAD
-    @cached_method
-    def _default_md_index_keys(self):
-        if len(self) > 0:
-            # return self[0].metadata().index_keys()
-            return self[0]._metadata.index_keys()
-        else:
-            return []
-
-    @cached_property
-    def _md_indices(self):
-        return dict()
-
-    def _md_index_value(self, key):
-        values = set()
-        for f in self:
-            v = f.metadata(key, default=None)
-            if v is not None:
-                values.add(v)
-
-        return sorted(list(values))
-
-    # def _find_all_index_dict(self):
-
-    @cached_property
-    def _default_md_indices(self):
-        # def _collect_default_indices(self):
-        indices = defaultdict(set)
-        keys = self._default_md_index_keys()
-        for f in self:
-            v = f.metadata(keys, default=None)
-            for i, k in enumerate(keys):
-                # v = f.metadata(k, default=None)
-                if v[i] is not None:
-                    indices[k].add(v[i])
-
-        return {k: sorted(list(v)) for k, v in indices.items()}
-=======
     @cached_property
     def _md_indices(self):
         return FieldListIndices(self)
->>>>>>> 77b2dbc0
 
     def indices(self, squeeze=False):
         r"""Return the unique, sorted values for a set of metadata keys (see below)
@@ -894,20 +855,7 @@
         used in :obj:`indices`.
 
         """
-<<<<<<< HEAD
-        r = self._default_md_indices
-        r.update(self._md_indices)
-
-        # if not self._md_indices:
-        #     self._md_indices = self._collect_default_indices()
-        # elif len(self._md_indices) < len(self._default_index_keys) or
-        if squeeze:
-            return {k: v for k, v in r.items() if len(v) > 1}
-        else:
-            return r
-=======
         return self._md_indices.indices(squeeze=squeeze)
->>>>>>> 77b2dbc0
 
     def index(self, key):
         r"""Return the unique, sorted values of the specified metadata ``key`` from all the fields.
@@ -936,20 +884,7 @@
         [300, 400, 500, 700, 850, 1000]
 
         """
-<<<<<<< HEAD
-        if key in self._md_indices:
-            return self._md_indices[key]
-
-        if key in self._default_md_indices:
-            return self._default_md_indices[key]
-
-        # if key in self.indices():
-        #     return self.indices()[key]
-        self._md_indices[key] = self._md_index_value(key)
-        return self._md_indices[key]
-=======
         return self._md_indices.index(key)
->>>>>>> 77b2dbc0
 
     def to_numpy(self, **kwargs):
         r"""Return all the fields' values as an ndarray. It is formed as the array of the
