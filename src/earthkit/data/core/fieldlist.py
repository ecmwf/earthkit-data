# (C) Copyright 2022 ECMWF.
#
# This software is licensed under the terms of the Apache Licence Version 2.0
# which can be obtained at http://www.apache.org/licenses/LICENSE-2.0.
# In applying this licence, ECMWF does not waive the privileges and immunities
# granted to it by virtue of its status as an intergovernmental organisation
# nor does it submit to any jurisdiction.
#

<<<<<<< HEAD
=======
import math
import warnings
>>>>>>> d3444124
from abc import abstractmethod

import deprecation
<<<<<<< HEAD
=======
from earthkit.utils.array import array_namespace as eku_array_namespace
from earthkit.utils.array import convert as convert_array
from earthkit.utils.array.convert import convert_dtype
>>>>>>> d3444124

from earthkit.data.core import Base


class FieldListCore(Base):
    @abstractmethod
    def __getitem__(self, index):
        pass

    @abstractmethod
    def __len__(self):
        pass

    @staticmethod
    @abstractmethod
    def from_fields(fields):
        pass

<<<<<<< HEAD
    @staticmethod
    @abstractmethod
    def from_numpy(array, metadata):
        pass
=======
    @property
    @deprecation.deprecated(deprecated_in="0.19.0", details="Use array_namespace instead")
    def array_backend(self):
        r""":obj:`ArrayBackend`: Return the array namespace of the field."""
        return self.array_namespace

    @property
    def array_namespace(self):
        r""":obj:`ArrayBackend`: Return the array namespace of the field."""
        return eku_array_namespace(self._values())
>>>>>>> d3444124

    @staticmethod
    @abstractmethod
    def from_array(array, metadata):
        r"""Create an :class:`SimpleFieldList`.

        Parameters
        ----------
        array: array-like, list
            The fields' values. When it is a list it must contain one array per field.
        metadata: list, :class:`Metadata`
            The fields' metadata. Must contain one :class:`Metadata` object per field. Or
            it can be a single :class:`Metadata` object when all the fields have the same metadata.

        In the generated :class:`SimpleFieldList`, each field is represented by an array
        storing the field values and a :class:`MetaData` object holding
        the field metadata. The shape and dtype of the array is controlled by the ``kwargs``.
        """
        pass

    @property
    @abstractmethod
    def values(self):
        """array-like: Get all the fields' values as a 2D array. It is formed as the array of
        :obj:`GribField.values <data.readers.grib.codes.GribField.values>` per field.

        See Also
        --------
        to_array

        >>> import earthkit.data
        >>> ds = earthkit.data.from_source("file", "docs/examples/test.grib")
        >>> for f in ds:
        ...     print(f.values.shape)
        ...
        (209,)
        (209,)
        >>> v = ds.values
        >>> v.shape
        (2, 209)
        >>> v[0][:3]
        array([262.78027344, 267.44726562, 268.61230469])

        """
<<<<<<< HEAD
        pass

    @abstractmethod
    def to_array(self, **kwargs):
        r"""Return all the fields' values as an array. It is formed as the array of the
        :obj:`data.core.fieldlist.Field.to_array` values per field.

        Parameters
        ----------
        **kwargs: dict, optional
            Keyword arguments passed to :obj:`data.core.fieldlist.Field.to_array`
=======
        v = convert_array(self._values(dtype=dtype), array_namespace="numpy")
        shape = self._required_shape(flatten)
        if shape != v.shape:
            v = v.reshape(shape)
        if index is not None:
            v = v[index]
        return v

    def to_array(
        self, flatten=False, dtype=None, array_backend=None, array_namespace=None, device=None, index=None
    ):
        r"""Return the values stored in the field.

        Parameters
        ----------
        flatten: bool
            When it is True a flat array is returned. Otherwise an array with the field's
            :obj:`shape` is returned.
        dtype: str, array.dtype or None
            Typecode or data-type of the array. When it is :obj:`None` the default
            type used by the underlying data accessor is used. For GRIB it is ``float64``.
        array_backend: str, array_namespace or None
            The array namespace to be used. When it is :obj:`None` the underlying array format
            of the field is used. **Deprecated since version 0.19.0**. Use ``array_namespace`` instead.
            In versions before 0.19.0 an :obj:`ArrayBackend` was also accepted here, which is no longer
            the case.
        array_namespace: str, array_namespace or None
            The array namespace to be used. When it is :obj:`None` the underlying array format
            of the field is used. **New in version 0.19.0**.
        device: str or None
            The device where the array will be allocated. When it is :obj:`None` the default device is used.
        index: array indexing object, optional
            The index of the values and to be extracted. When it
            is None all the values are extracted
>>>>>>> d3444124

        Returns
        -------
        array-like
            Array containing the field values.

        See Also
        --------
        values
        to_numpy
        """
<<<<<<< HEAD
        pass
=======
        if array_backend is not None:
            warnings.warn(
                "to_array(): 'array_backend' is deprecated. Use 'array_namespace' instead", DeprecationWarning
            )
            if array_namespace is not None:
                raise ValueError("to_array(): only one of array_backend and array_namespace can be specified")
            array_namespace = array_backend

        v = self._values(dtype=dtype)
        if array_namespace is not None:
            v = convert_array(v, array_namespace=array_namespace, device=device)
>>>>>>> d3444124

    @abstractmethod
    def data(
        self,
        keys=("lat", "lon", "value"),
        flatten=False,
        dtype=None,
        index=None,
    ):
        r"""Return the values and/or the geographical coordinates.

        Only works when all the fields have the same grid geometry.

        Parameters
        ----------
        keys: :obj:`str`, :obj:`list` or :obj:`tuple`
            Specifies the type of data to be returned. Any combination of "lat", "lon" and "value"
            is allowed here.
        flatten: bool
            When it is True the "lat", "lon" arrays and the "value" arrays per field
            will all be flattened. Otherwise they will preserve the field's :obj:`shape`.
        dtype: str, array.dtype or None
            Typecode or data-type of the arrays. When it is :obj:`None` the default
            type used by the underlying data accessor is used. For GRIB it is
            ``float64``.
        index: array indexing object, optional
            The index of the values to be extracted from each field. When it is None all the
            values are extracted.

        Returns
        -------
        array-like
            The elements of the array (in the order of the ``keys``) are as follows:

            * the latitudes array from the first field  when "lat" is in ``keys``
            * the longitudes array from the first field when "lon" is in ``keys``
            * a values array per field when "values" is in ``keys``

        Raises
        ------
        ValueError
            When not all the fields have the same grid geometry.

        Examples
        --------
        - :ref:`/examples/grib_lat_lon_value.ipynb`

        >>> import earthkit.data
        >>> ds = earthkit.data.from_source("file", "docs/examples/test6.grib")
        >>> len(ds)
        6
        >>> d = ds.data()
        >>> d.shape
        (8, 7, 12)
        >>> d[0, 0, 0]  # first latitude
        90.0
        >>> d[1, 0, 0]  # first longitude
        0.0
        >>> d[2:, 0, 0]  # first value per field
        array([272.56417847,  -6.28688049,   7.83348083, 272.53916931,
                -4.89837646,   8.66096497])
        >>> d = ds.data(keys="lon")
        >>> d.shape
        (1, 7, 12)
        >>> d[0, 0, 0]  # first longitude
        0.0

        See Also
        --------
        to_latlon
        to_points
        to_numpy
        values

        """
<<<<<<< HEAD
        pass
=======
        _keys = dict(
            lat=self._metadata.geography.latitudes,
            lon=self._metadata.geography.longitudes,
            value=self._values,
        )

        if isinstance(keys, str):
            keys = [keys]

        for k in keys:
            if k not in _keys:
                raise ValueError(f"data: invalid argument: {k}")

        r = {}
        for k in keys:
            # TODO: convert dtype
            v = _keys[k](dtype=dtype)
            if v is None:
                raise ValueError(f"data: {k} not available")
            v = self._reshape(v, flatten)
            if index is not None:
                v = v[index]
            r[k] = v

        # convert latlon to array format
        ll = {k: r[k] for k in r if k != "value"}
        if ll:
            sample = r.get("value", None)
            if sample is None:
                sample = self._values(dtype=dtype)
            target_xp = eku_array_namespace(sample)
            device = target_xp.device(sample)
            target_dtype = None
            if dtype is not None:
                dtype = convert_dtype(dtype, target_xp)

            for k, v in ll.items():
                r[k] = convert_array(v, array_namespace=target_xp, device=device)
                if target_dtype is not None:
                    r[k] = target_xp.astype(r[k], target_dtype, copy=False)

        r = list(r.values())
        if len(r) == 1:
            return r[0]
        else:
            return eku_array_namespace(r[0]).stack(r)

    def to_points(self, flatten=False, dtype=None, index=None):
        r"""Return the geographical coordinates in the data's original
        Coordinate Reference System (CRS).
>>>>>>> d3444124

    @abstractmethod
    def datetime(self):
        r"""Return the unique, sorted list of dates and times in the fieldlist.

        Returns
        -------
        dict of datatime.datetime
            Dict with items "base_time" and "valid_time".

        Examples
        --------
        >>> import earthkit.data
        >>> ds = earthkit.data.from_source("file", "tests/data/t_time_series.grib")
        >>> ds.datetime()
        {'base_time': [datetime.datetime(2020, 12, 21, 12, 0)],
        'valid_time': [
            datetime.datetime(2020, 12, 21, 12, 0),
            datetime.datetime(2020, 12, 21, 15, 0),
            datetime.datetime(2020, 12, 21, 18, 0),
            datetime.datetime(2020, 12, 21, 21, 0),
            datetime.datetime(2020, 12, 23, 12, 0)]}

        """
<<<<<<< HEAD

    @property
    @abstractmethod
    def geography(self):
        pass

    @abstractmethod
    def to_latlon(self, index=None, **kwargs):
        r"""Return the latitudes/longitudes shared by all the fields.
=======
        x = self._metadata.geography.x(dtype=dtype)
        y = self._metadata.geography.y(dtype=dtype)
        r = {}
        if x is not None and y is not None:
            x = self._reshape(x, flatten)
            y = self._reshape(y, flatten)
            if index is not None:
                x = x[index]
                y = y[index]
            r = dict(x=x, y=y)
        elif self.projection().CARTOPY_CRS == "PlateCarree":
            lon, lat = self.data(("lon", "lat"), flatten=flatten, dtype=dtype, index=index)
            return dict(x=lon, y=lat)
        else:
            raise ValueError("to_points(): geographical coordinates in original CRS are not available")

        # convert values to array format
        assert r
        sample = self._values(dtype=dtype)
        target_xp = eku_array_namespace(sample)
        device = target_xp.device(sample)
        target_dtype = None
        if dtype is not None:
            dtype = convert_dtype(dtype, target_xp)

        for k, v in r.items():
            r[k] = convert_array(v, array_namespace=target_xp, device=device)
            if target_dtype is not None:
                r[k] = target_xp.astype(r[k], target_dtype, copy=False)
        return r

    def to_latlon(self, flatten=False, dtype=None, index=None):
        r"""Return the latitudes/longitudes of all the gridpoints in the field.
>>>>>>> d3444124

        Parameters
        ----------
        index: array indexing object, optional
            The index of the latitudes/longitudes to be extracted. When it is None
            all the values are extracted.
        **kwargs: dict, optional
            Keyword arguments passed to
            :meth:`Field.to_latlon() <data.core.fieldlist.Field.to_latlon>`

        Returns
        -------
        dict
            Dictionary with items "lat" and "lon", containing the arrays of the latitudes and
            longitudes, respectively.

        Raises
        ------
        ValueError
            When not all the fields have the same grid geometry

        Examples
        --------
        >>> import earthkit.data
        >>> ds = earthkit.data.from_source("file", "docs/examples/test.grib")
        >>> for f in ds:
        ...     print(f.shape)
        ...
        (11, 19)
        (11, 19)
        >>> r = ds.to_latlon()
        >>> for k, v in r.items():
        ...     print(f"{k}: shape={v.shape}")
        ...
        lat: shape=(11, 19)
        lon: shape=(11, 19)
        >>> r["lon"][:2]
        array([[-27., -23., -19., -15., -11.,  -7.,  -3.,   1.,   5.,   9.,  13.,
         17.,  21.,  25.,  29.,  33.,  37.,  41.,  45.],
        [-27., -23., -19., -15., -11.,  -7.,  -3.,   1.,   5.,   9.,  13.,
         17.,  21.,  25.,  29.,  33.,  37.,  41.,  45.]])

        """

    @abstractmethod
    def to_points(self, **kwargs):
        r"""Return the geographical coordinates shared by all the fields in
        the data's original Coordinate Reference System (CRS).

        Parameters
        ----------
        **kwargs: dict, optional
            Keyword arguments passed to
            :obj:`Field.to_points() <data.core.fieldlist.Field.to_points>`

        Returns
        -------
        dict
            Dictionary with items "x" and "y", containing the arrays of the x and
            y coordinates, respectively.

        Raises
        ------
        ValueError
            When not all the fields have the same grid geometry.
        """
        pass

    @abstractmethod
    def bounding_box(self):
        pass

    @abstractmethod
    def projection(self):
        r"""Return the projection information shared by all the fields.

        Returns
        -------
        :obj:`Projection`

        Raises
        ------
        ValueError
            When not all the fields have the same grid geometry

        Examples
        --------
        >>> import earthkit.data
        >>> ds = earthkit.data.from_source("file", "docs/examples/test.grib")
        >>> ds.projection()
        <Projected CRS: +proj=eqc +ellps=WGS84 +a=6378137.0 +lon_0=0.0 +to ...>
        Name: unknown
        Axis Info [cartesian]:
        - E[east]: Easting (unknown)
        - N[north]: Northing (unknown)
        - h[up]: Ellipsoidal height (metre)
        Area of Use:
        - undefined
        Coordinate Operation:
        - name: unknown
        - method: Equidistant Cylindrical
        Datum: Unknown based on WGS 84 ellipsoid
        - Ellipsoid: WGS 84
        - Prime Meridian: Greenwich
        >>> ds.projection().to_proj_string()
        '+proj=eqc +ellps=WGS84 +a=6378137.0 +lon_0=0.0 +to_meter=111319.4907932736 +no_defs +type=crs'
        """
        pass

    @abstractmethod
    def get(self, *keys, remapping=None, patches=None, **kwargs):
        r"""Return the metadata values for each field.

        Parameters
        ----------
        *args: tuple
            Positional arguments defining the metadata keys. Passed to
            :obj:`GribField.metadata() <data.readers.grib.codes.GribField.metadata>`
        **kwargs: dict, optional
            Keyword arguments passed to
            :obj:`GribField.metadata() <data.readers.grib.codes.GribField.metadata>`

        Returns
        -------
        list
            List with one item per :obj:`GribField <data.readers.grib.codes.GribField>`

        Examples
        --------
        >>> import earthkit.data
        >>> ds = earthkit.data.from_source("file", "docs/examples/test.grib")
        >>> ds.metadata("param")
        ['2t', 'msl']
        >>> ds.metadata("param", "units")
        [('2t', 'K'), ('msl', 'Pa')]
        >>> ds.metadata(["param", "units"])
        [['2t', 'K'], ['msl', 'Pa']]

        """
        pass

    @abstractmethod
    def get_as_dict(self, *args, group=False, remapping=None, patches=None, **kwargs):
        r"""Return the metadata values for each field.

        Parameters
        ----------
        *args: tuple
            Positional arguments defining the metadata keys. Passed to
            :obj:`GribField.metadata() <data.readers.grib.codes.GribField.metadata>`
        **kwargs: dict, optional
            Keyword arguments passed to
            :obj:`GribField.metadata() <data.readers.grib.codes.GribField.metadata>`

        Returns
        -------
        list
            List with one item per :obj:`GribField <data.readers.grib.codes.GribField>`

        Examples
        --------
        >>> import earthkit.data
        >>> ds = earthkit.data.from_source("file", "docs/examples/test.grib")
        >>> ds.metadata("param")
        ['2t', 'msl']
        >>> ds.metadata("param", "units")
        [('2t', 'K'), ('msl', 'Pa')]
        >>> ds.metadata(["param", "units"])
        [['2t', 'K'], ['msl', 'Pa']]

        """
        pass

    @abstractmethod
<<<<<<< HEAD
    def metadata(self, *args, **kwargs):
        r"""Return the metadata values for each field.
=======
    def clone(self, *, values=None, metadata=None, **kwargs):
        r"""Create a new :class:`ClonedField` the with updated values and/or metadata.

        Parameters
        ----------
        values: array-like or None
            The values to be stored in the new :class:`ClonedField`. When it is ``None`` the resulting
            :class:`ClonedField` will access the values from the original field.
        metadata: dict, :class:`Metadata` or None
            If it is a dictionary, it is merged with ``**kwargs`` and interpreted in the same way
            as ``**kwargs``. If it is a :class:`Metadata` object, it is used as the new metadata. In
            this case ``**kwargs`` cannot be used.
        **kwargs: dict, optional
            Keys and values to update the metadata with. Metadata values can also be ``callables``
            with the following positional arguments: original_field, key, original_metadata.
            The new :class:`ClonedField` will contain a reference to the original metadata object and
            keys not present in ``kwargs`` will be accessed from the original field.

        Returns
        -------
        :class:`ClonedField`
            The new field with updated values and/or metadata keeping a
            reference to the original field.

        Raises
        ------
        ValueError
            If ``metadata`` is a :class:`Metadata` object and ``**kwargs`` is not empty.

        """
        self._not_implemented()

    def copy(
        self,
        *,
        values=None,
        flatten=False,
        dtype=None,
        array_backend=None,
        array_namespace=None,
        device=None,
        metadata=None,
    ):
        r"""Create a new :class:`ArrayField` by copying the values and metadata.

        Parameters
        ----------
        values: array-like or None
            The values to be stored in the new :class:`Field`. When it is ``None`` the values
            extracted from the original field by using :obj:`to_array` with ``flatten``, ``dtype``
            and ``array_backend`` and copied to the new field.
        flatten: bool
            Control the shape of the values when they are extracted from the original field.
            When ``True``, flatten the array, otherwise the field's shape is kept. Only used when
            ``values`` is not provided.
        dtype: str, array.dtype or None
            Control the typecode or data-type of the values when they are extracted from
            the original field. If :obj:`None`, the default type used by the underlying
            data accessor is used. For GRIB it is ``float64``. Only used when  ``values``
            is not provided.
        array_backend: str, array_namespace or None
            Control the array namespace of the values when they are extracted from
            the original field. If :obj:`None`, the underlying array format
            of the field is used. Only used when ``values`` is not provided.
            **Deprecated since version 0.19.0**. Use ``array_namespace`` instead.
            In versions before 0.19.0 an :obj:`ArrayBackend` was also accepted here, which is
            no longer the case.
        array_namespace: str, array_namespace or None
            Control the array namespace of the values when they are extracted from
            the original field.  When it is :obj:`None` the underlying array format
            of the field is used. **New in version 0.19.0**.
        device: str or None
            The device where the array will be allocated. When it is :obj:`None` the default device is used.
        metadata: :class:`Metadata` or None
            The metadata to be stored in the new :class:`Field`. When it is :obj:`None`
            a copy of the metadata of the original field is used.

        Returns
        -------
        :class:`ArrayField`
        """
        from earthkit.data.sources.array_list import ArrayField

        if values is None:
            values = self.to_array(
                flatten=flatten,
                dtype=dtype,
                array_backend=array_backend,
                array_namespace=array_namespace,
                device=device,
            )

        if metadata is None:
            metadata = self._metadata.override()

        return ArrayField(
            values,
            metadata,
        )

    def to_xarray(self, *args, **kwargs):
        """Convert the Field into an Xarray Dataset.

        Parameters
        ----------
        *args: tuple
            Positional arguments passed to :obj:`FieldList.to_xarray`.
        **kwargs: dict, optional
            Other keyword arguments passed to :obj:`FieldList.to_xarray`.

        Returns
        -------
        Xarray Dataset

        """
        return self._to_fieldlist().to_xarray(*args, **kwargs)

    def ls(self, *args, **kwargs):
        r"""Generate a list like summary using a set of metadata keys.
>>>>>>> d3444124

        Parameters
        ----------
        *args: tuple
            Positional arguments defining the metadata keys. Passed to
            :obj:`GribField.metadata() <data.readers.grib.codes.GribField.metadata>`
        **kwargs: dict, optional
            Keyword arguments passed to
            :obj:`GribField.metadata() <data.readers.grib.codes.GribField.metadata>`

        Returns
        -------
        list
            List with one item per :obj:`GribField <data.readers.grib.codes.GribField>`

        Examples
        --------
        >>> import earthkit.data
        >>> ds = earthkit.data.from_source("file", "docs/examples/test.grib")
        >>> ds.metadata("param")
        ['2t', 'msl']
        >>> ds.metadata("param", "units")
        [('2t', 'K'), ('msl', 'Pa')]
        >>> ds.metadata(["param", "units"])
        [['2t', 'K'], ['msl', 'Pa']]

        """
<<<<<<< HEAD
=======
        if len(v.shape) != 1:
            n = math.prod(v.shape)
            n = (n,)
            return eku_array_namespace(v).reshape(v, n)
        return v

    def _reshape(self, v, flatten):
        """Reshape the array to the required shape."""
        shape = self._required_shape(flatten)
        if shape != v.shape:
            v = eku_array_namespace(v).reshape(v, shape)
        return v

    def _required_shape(self, flatten, shape=None):
        """Return the required shape of the array."""
        if shape is None:
            shape = self.shape
        return shape if not flatten else (math.prod(shape),)

    def _array_matches(self, array, flatten=False, dtype=None):
        """Check if the array matches the field and conditions."""
        shape = self._required_shape(flatten)
        return shape == array.shape and (dtype is None or dtype == array.dtype)


class FieldList(Index):
    r"""Represent a list of :obj:`Field` \s."""

    def __init__(self, **kwargs):
        if "array_backend" in kwargs:
            import warnings

            warnings.warn(
                (
                    "array_backend option is not supported any longer in FieldList!"
                    " Use to_fieldlist() instead"
                ),
                DeprecationWarning,
            )
            kwargs.pop("array_backend", None)

        super().__init__(**kwargs)

    def _init_from_mask(self, index):
>>>>>>> d3444124
        pass

    @abstractmethod
    def indices(self, squeeze=False):
        r"""Return the unique, sorted values for a set of metadata keys (see below)
        from all the fields. Individual keys can be also queried by :obj:`index`.

        Parameters
        ----------
        squeeze : False
            When True only returns the metadata keys that have more than one values.

        Returns
        -------
        dict
            Unique, sorted metadata values from all the
            :obj:`Field`\ s.

        See Also
        --------
        index

        Examples
        --------
        >>> import earthkit.data
        >>> ds = earthkit.data.from_source("file", "docs/examples/tuv_pl.grib")
        >>> ds.indices()
        {'class': ['od'], 'stream': ['oper'], 'levtype': ['pl'], 'type': ['an'],
        'expver': ['0001'], 'date': [20180801], 'time': [1200], 'domain': ['g'],
        'number': [0], 'levelist': [300, 400, 500, 700, 850, 1000],
        'param': ['t', 'u', 'v']}
        >>> ds.indices(squeeze=True)
        {'levelist': [300, 400, 500, 700, 850, 1000], 'param': ['t', 'u', 'v']}
        >>> ds.index("level")
        [300, 400, 500, 700, 850, 1000]

        By default :obj:`indices` uses the keys from the
        "mars" :xref:`eccodes_namespace`. Keys with no valid values are not included. Keys
        that :obj:`index` is called with are automatically added to the original set of keys
        used in :obj:`indices`.
<<<<<<< HEAD

        """
        pass
=======

        """
        return self._md_indices.indices(squeeze=squeeze)

    def index(self, key):
        r"""Return the unique, sorted values of the specified metadata ``key`` from all the fields.
        ``key`` will be automatically added to the keys returned by :obj:`indices`.

        Parameters
        ----------
        key : str
            Metadata key.

        Returns
        -------
        list
            Unique, sorted values of ``key`` from all the
            :obj:`Field`\ s.

        See Also
        --------
        index

        Examples
        --------
        >>> import earthkit.data
        >>> ds = earthkit.data.from_source("file", "docs/examples/tuv_pl.grib")
        >>> ds.index("level")
        [300, 400, 500, 700, 850, 1000]

        """
        return self._md_indices.index(key)

    def _as_array(self, accessor, empty_array_namespace=None, **kwargs):
        """Use pre-allocated target array to store the field values."""

        def _vals(f):
            return getattr(f, accessor)(**kwargs) if not is_property else getattr(f, accessor)

        n = len(self)
        if n > 0:
            it = iter(self)
            first = next(it)
            is_property = not callable(getattr(first, accessor, None))
            vals = _vals(first)
            first = None
            xp = eku_array_namespace(vals)
            shape = (n, *vals.shape)
            r = xp.empty(shape, dtype=vals.dtype, device=xp.device(vals))
            r[0] = vals
            for i, f in enumerate(it, start=1):
                r[i] = _vals(f)
        else:
            # create an empty array using the right namespace and dtype
            # TODO: get_backend() should return the default backend for None
            xp = eku_array_namespace(empty_array_namespace if empty_array_namespace is not None else "numpy")
            r = xp.empty((0,), dtype=kwargs.get("dtype"))

        return r

    def to_numpy(self, **kwargs):
        r"""Return all the fields' values as an ndarray. It is formed as the array of the
        :obj:`data.core.fieldlist.Field.to_numpy` values per field.

        Parameters
        ----------
        **kwargs: dict, optional
            Keyword arguments passed to :obj:`data.core.fieldlist.Field.to_numpy`

        Returns
        -------
        ndarray
            Array containing the field values.

        See Also
        --------
        to_array
        values
        """
        return self._as_array("to_numpy", empty_array_namespace="numpy", **kwargs)

    def to_array(self, **kwargs):
        r"""Return all the fields' values as an array. It is formed as the array of the
        :obj:`data.core.fieldlist.Field.to_array` values per field.

        Parameters
        ----------
        **kwargs: dict, optional
            Keyword arguments passed to :obj:`data.core.fieldlist.Field.to_array`

        Returns
        -------
        array-like
            Array containing the field values.

        See Also
        --------
        values
        to_numpy
        """
        ns = kwargs.get("array_namespace", None)
        if ns is None:
            ns = eku_array_namespace(kwargs.get("array_backend", None))

        return self._as_array("to_array", empty_array_namespace=ns, **kwargs)

    @property
    def values(self):
        r"""array-like: Get all the fields' values as a 2D array. It is formed as the array of
        :obj:`GribField.values <data.readers.grib.codes.GribField.values>` per field.

        See Also
        --------
        to_array

        >>> import earthkit.data
        >>> ds = earthkit.data.from_source("file", "docs/examples/test.grib")
        >>> for f in ds:
        ...     print(f.values.shape)
        ...
        (209,)
        (209,)
        >>> v = ds.values
        >>> v.shape
        (2, 209)
        >>> v[0][:3]
        array([262.78027344, 267.44726562, 268.61230469])

        """
        return self._as_array("values")

    def data(
        self,
        keys=("lat", "lon", "value"),
        flatten=False,
        dtype=None,
        index=None,
    ):
        r"""Return the values and/or the geographical coordinates.

        Only works when all the fields have the same grid geometry.

        Parameters
        ----------
        keys: :obj:`str`, :obj:`list` or :obj:`tuple`
            Specifies the type of data to be returned. Any combination of "lat", "lon" and "value"
            is allowed here.
        flatten: bool
            When it is True the "lat", "lon" arrays and the "value" arrays per field
            will all be flattened. Otherwise they will preserve the field's :obj:`shape`.
        dtype: str, array.dtype or None
            Typecode or data-type of the arrays. When it is :obj:`None` the default
            type used by the underlying data accessor is used. For GRIB it is
            ``float64``.
        index: array indexing object, optional
            The index of the values to be extracted from each field. When it is None all the
            values are extracted.

        Returns
        -------
        array-like
            The elements of the array (in the order of the ``keys``) are as follows:

            * the latitudes array from the first field  when "lat" is in ``keys``
            * the longitudes array from the first field when "lon" is in ``keys``
            * a values array per field when "values" is in ``keys``

        Raises
        ------
        ValueError
            When not all the fields have the same grid geometry.

        Examples
        --------
        - :ref:`/examples/grib_lat_lon_value.ipynb`

        >>> import earthkit.data
        >>> ds = earthkit.data.from_source("file", "docs/examples/test6.grib")
        >>> len(ds)
        6
        >>> d = ds.data()
        >>> d.shape
        (8, 7, 12)
        >>> d[0, 0, 0]  # first latitude
        90.0
        >>> d[1, 0, 0]  # first longitude
        0.0
        >>> d[2:, 0, 0]  # first value per field
        array([272.56417847,  -6.28688049,   7.83348083, 272.53916931,
                -4.89837646,   8.66096497])
        >>> d = ds.data(keys="lon")
        >>> d.shape
        (1, 7, 12)
        >>> d[0, 0, 0]  # first longitude
        0.0

        See Also
        --------
        to_latlon
        to_points
        to_numpy
        values

        """
        if isinstance(keys, str):
            keys = [keys]

        if any(k not in ("lat", "lon", "value") for k in keys):
            raise ValueError(f"data: invalid argument: {keys}")

        if self._is_shared_grid():
            if "lat" in keys or "lon" in keys:
                latlon = self[0].to_latlon(flatten=flatten, dtype=dtype, index=index)

            r = []
            for k in keys:
                if k == "lat":
                    r.append(latlon["lat"])
                elif k == "lon":
                    r.append(latlon["lon"])
                elif k == "value":
                    r.extend([f.to_array(flatten=flatten, dtype=dtype, index=index) for f in self])
            return eku_array_namespace(r[0]).stack(r)

        elif len(self) == 0:
            # empty array from the default array namespace
            shape = tuple([0] * len(keys))
            return eku_array_namespace().empty(shape, dtype=dtype)
        else:
            raise ValueError("Fields do not have the same grid geometry")
>>>>>>> d3444124

    @abstractmethod
    def index(self, key):
        r"""Return the unique, sorted values of the specified metadata ``key`` from all the fields.
        ``key`` will be automatically added to the keys returned by :obj:`indices`.

        Parameters
        ----------
        key : str
            Metadata key.

        Returns
        -------
        list
            Unique, sorted values of ``key`` from all the
            :obj:`Field`\ s.

        See Also
        --------
        index

        Examples
        --------
        >>> import earthkit.data
        >>> ds = earthkit.data.from_source("file", "docs/examples/tuv_pl.grib")
        >>> ds.index("level")
        [300, 400, 500, 700, 850, 1000]

        """
        return self._md_indices.index(key)

    @abstractmethod
    def ls(self, n=None, keys=None, extra_keys=None, namespace=None):
        r"""Generate a list like summary using a set of metadata keys.

        Parameters
        ----------
        n: int, None
            The number of :obj:`Field`\ s to be
            listed. None means all the messages, ``n > 0`` means fields from the front, while
            ``n < 0`` means fields from the back of the fieldlist.
        keys: list of str, dict, None
            Metadata keys. If it is None the following default set of keys will be used:  "centre",
            "shortName", "typeOfLevel", "level", "dataDate", "dataTime", "stepRange", "dataType",
            "number", "gridType". To specify a column title for each key in the output use a dict.
        extra_keys: list of str, dict, None
            List of additional keys to ``keys``. To specify a column title for each key in the output
            use a dict.
        namespace: str, None
            The namespace to choose the ``keys`` from. When it is set ``keys`` and
            ``extra_keys`` are omitted.

        Returns
        -------
        Pandas DataFrame
            DataFrame with one row per :obj:`Field`.

        See Also
        --------
        head
        tail

        """
        pass

    @abstractmethod
    def head(self, n=5, **kwargs):
        r"""Generate a list like summary of the first ``n`` :obj:`Field`\ s.
        Same as calling :obj:`ls` with ``n``.

        Parameters
        ----------
        n: int, None
            The number of messages (``n`` > 0) to be printed from the front.
        **kwargs: dict, optional
            Other keyword arguments passed to :obj:`ls`.

        Returns
        -------
        Pandas DataFrame
            See  :obj:`ls`.

        See Also
        --------
        ls
        tail

        Notes
        -----
        The following calls are equivalent:

        .. code-block:: python

            ds.head()
            ds.head(5)
            ds.head(n=5)
            ds.ls(5)
            ds.ls(n=5)

        """
        pass

    @abstractmethod
    def tail(self, n=5, **kwargs):
        r"""Generate a list like summary of the last ``n`` :obj:`Field`\ s.
        Same as calling :obj:`ls` with ``-n``.

        Parameters
        ----------
        n: int, None
            The number of messages (``n`` > 0)  to be printed from the back.
        **kwargs: dict, optional
            Other keyword arguments passed to :obj:`ls`.

        Returns
        -------
        Pandas DataFrame
            See  :obj:`ls`.

        See Also
        --------
        head
        ls

        Notes
        -----
        The following calls are equivalent:

        .. code-block:: python

            ds.tail()
            ds.tail(5)
            ds.tail(n=5)
            ds.ls(-5)
            ds.ls(n=-5)

        """
        pass

    @abstractmethod
    def describe(self, *args, **kwargs):
        r"""Generate a summary of the fieldlist."""
        pass

    @abstractmethod
    def to_fieldlist(self, array_backend=None, **kwargs):
        r"""Convert to a new :class:`FieldList`.

        Parameters
        ----------
        array_backend: str, module, :obj:`ArrayBackend`
            Specifies the array backend for the generated :class:`FieldList`. The array
            type must be supported by :class:`ArrayBackend`.

        **kwargs: dict, optional
            ``kwargs`` are passed to :obj:`to_array` to
            extract the field values the resulting object will store.

        Returns
        -------
        :class:`SimpleFieldList`
            - a new fieldlist containing :class`ArrayField` fields

        Examples
        --------
        The following example will convert a fieldlist read from a file into a
        :class:`SimpleFieldList` storing single precision field values.

        >>> import numpy as np
        >>> import earthkit.data
        >>> ds = earthkit.data.from_source("file", "docs/examples/tuv_pl.grib")
        >>> ds.path
        'docs/examples/tuv_pl.grib'
        >>> r = ds.to_fieldlist(array_backend="numpy", dtype=np.float32)
        >>> r
        SimpleFieldList(fields=18)
        >>> hasattr(r, "path")
        False
        >>> r.to_numpy().dtype
        dtype('float32')

        """
        pass

    @abstractmethod
    def to_tensor(self, *args, **kwargs):
        pass

    @abstractmethod
    def cube(self, *args, **kwargs):
        pass

    @abstractmethod
    def default_encoder(self):
        pass

    @abstractmethod
    def _encode(self, encoder, **kwargs):
        """Double dispatch to the encoder"""
        pass

    @abstractmethod
    def normalise_key_values(self, **kwargs):
        pass

    @deprecation.deprecated(deprecated_in="0.13.0", removed_in=None, details="Use to_target() instead")
    def save(self, filename, append=False, **kwargs):
        r"""Write all the fields into a file.

        Parameters
        ----------
        filename: str, optional
            The target file path, if not defined attempts will be made to detect the filename
        append: bool, optional
            When it is true append data to the target file. Otherwise
            the target file be overwritten if already exists. Default is False
        **kwargs: dict, optional
            Other keyword arguments passed to :obj:`write`.

        See Also
        --------
        :obj:`write`
        :meth:`GribFieldList.save() <data.readers.grib.index.GribFieldList.save>`
        :meth:`SimpleFieldList.save() <data.indexing.fieldlist.SimpleFieldList.save>`

        """
        pass

    @deprecation.deprecated(deprecated_in="0.13.0", removed_in=None, details="Use to_target() instead")
    def write(self, f, **kwargs):
        r"""Write all the fields to a file object.

        Parameters
        ----------
        f: file object
            The target file object.
        **kwargs: dict, optional
            Other keyword arguments passed to the underlying field implementation.

        See Also
        --------
        read

        """
<<<<<<< HEAD
        pass
=======
        metadata, kwargs = _bits_per_value_to_metadata(**kwargs)
        self.to_target("file", f, metadata=metadata, **kwargs)

        # original code
        # for s in self:
        #     s.write(f, **kwargs)

    def default_encoder(self):
        if len(self) > 0:
            return self[0]._metadata.data_format()

    def _encode(self, encoder, **kwargs):
        """Double dispatch to the encoder"""
        return encoder._encode_fieldlist(self, **kwargs)

    def to_tensor(self, *args, **kwargs):
        from earthkit.data.indexing.tensor import FieldListTensor

        return FieldListTensor.from_fieldlist(self, *args, **kwargs)

    def to_fieldlist(self, array_backend=None, array_namespace=None, device=None, **kwargs):
        r"""Convert to a new :class:`FieldList`.

        Parameters
        ----------
        array_backend: str, array_namespace or None
            Specify the array namespace for the generated :class:`FieldList`.
            **Deprecated in version 0.19.0**. Use ``array_namespace`` instead.
            In versions before 0.19.0 an :obj:`ArrayBackend` was also accepted
            here, which is no longer the case.
        array_namespace: str, array_namespace or None
            The array namespace to be used. **New in version 0.19.0**.
        device: str or None
            The device where the array will be allocated. When it is
            :obj:`None` the default device is used. **New in version 0.19.0**.
        **kwargs: dict, optional
            ``kwargs`` are passed to :obj:`to_array` to
            extract the field values the resulting object will store.

        Returns
        -------
        :class:`SimpleFieldList`
            - a new fieldlist containing :class`ArrayField` fields

        Examples
        --------
        The following example will convert a fieldlist read from a file into a
        :class:`SimpleFieldList` storing single precision field values.

        >>> import numpy as np
        >>> import earthkit.data
        >>> ds = earthkit.data.from_source("file", "docs/examples/tuv_pl.grib")
        >>> ds.path
        'docs/examples/tuv_pl.grib'
        >>> r = ds.to_fieldlist(array_namespace="numpy", dtype=np.float32)
        >>> r
        SimpleFieldList(fields=18)
        >>> hasattr(r, "path")
        False
        >>> r.to_numpy().dtype
        dtype('float32')

        """
        return self.from_fields(
            [
                f.copy(array_backend=array_backend, array_namespace=array_namespace, device=device, **kwargs)
                for f in self
            ]
        )

    def cube(self, *args, **kwargs):
        from earthkit.data.indexing.cube import FieldCube

        return FieldCube(self, *args, **kwargs)

    @classmethod
    def new_mask_index(self, *args, **kwargs):
        return MaskFieldList(*args, **kwargs)

    @classmethod
    def merge(cls, sources):
        assert all(isinstance(_, FieldList) for _ in sources)
        return MultiFieldList(sources)

    def _cache_diag(self):
        """For testing only"""
        from earthkit.data.utils.diag import metadata_cache_diag

        return metadata_cache_diag(self)
>>>>>>> d3444124

    def _unary_op(self, oper):
        from earthkit.data.utils.compute import get_method

        method = "loop"
        return get_method(method).unary_op(oper, self)

    def _binary_op(self, oper, y):
        from earthkit.data.utils.compute import get_method

        method = "loop"
        r = get_method(method).binary_op(oper, self, y)
        print("FieldListCore._binary_op done:", type(r))
        return r<|MERGE_RESOLUTION|>--- conflicted
+++ resolved
@@ -7,20 +7,9 @@
 # nor does it submit to any jurisdiction.
 #
 
-<<<<<<< HEAD
-=======
-import math
-import warnings
->>>>>>> d3444124
 from abc import abstractmethod
 
 import deprecation
-<<<<<<< HEAD
-=======
-from earthkit.utils.array import array_namespace as eku_array_namespace
-from earthkit.utils.array import convert as convert_array
-from earthkit.utils.array.convert import convert_dtype
->>>>>>> d3444124
 
 from earthkit.data.core import Base
 
@@ -39,23 +28,10 @@
     def from_fields(fields):
         pass
 
-<<<<<<< HEAD
     @staticmethod
     @abstractmethod
     def from_numpy(array, metadata):
         pass
-=======
-    @property
-    @deprecation.deprecated(deprecated_in="0.19.0", details="Use array_namespace instead")
-    def array_backend(self):
-        r""":obj:`ArrayBackend`: Return the array namespace of the field."""
-        return self.array_namespace
-
-    @property
-    def array_namespace(self):
-        r""":obj:`ArrayBackend`: Return the array namespace of the field."""
-        return eku_array_namespace(self._values())
->>>>>>> d3444124
 
     @staticmethod
     @abstractmethod
@@ -100,7 +76,6 @@
         array([262.78027344, 267.44726562, 268.61230469])
 
         """
-<<<<<<< HEAD
         pass
 
     @abstractmethod
@@ -112,42 +87,6 @@
         ----------
         **kwargs: dict, optional
             Keyword arguments passed to :obj:`data.core.fieldlist.Field.to_array`
-=======
-        v = convert_array(self._values(dtype=dtype), array_namespace="numpy")
-        shape = self._required_shape(flatten)
-        if shape != v.shape:
-            v = v.reshape(shape)
-        if index is not None:
-            v = v[index]
-        return v
-
-    def to_array(
-        self, flatten=False, dtype=None, array_backend=None, array_namespace=None, device=None, index=None
-    ):
-        r"""Return the values stored in the field.
-
-        Parameters
-        ----------
-        flatten: bool
-            When it is True a flat array is returned. Otherwise an array with the field's
-            :obj:`shape` is returned.
-        dtype: str, array.dtype or None
-            Typecode or data-type of the array. When it is :obj:`None` the default
-            type used by the underlying data accessor is used. For GRIB it is ``float64``.
-        array_backend: str, array_namespace or None
-            The array namespace to be used. When it is :obj:`None` the underlying array format
-            of the field is used. **Deprecated since version 0.19.0**. Use ``array_namespace`` instead.
-            In versions before 0.19.0 an :obj:`ArrayBackend` was also accepted here, which is no longer
-            the case.
-        array_namespace: str, array_namespace or None
-            The array namespace to be used. When it is :obj:`None` the underlying array format
-            of the field is used. **New in version 0.19.0**.
-        device: str or None
-            The device where the array will be allocated. When it is :obj:`None` the default device is used.
-        index: array indexing object, optional
-            The index of the values and to be extracted. When it
-            is None all the values are extracted
->>>>>>> d3444124
 
         Returns
         -------
@@ -159,21 +98,7 @@
         values
         to_numpy
         """
-<<<<<<< HEAD
-        pass
-=======
-        if array_backend is not None:
-            warnings.warn(
-                "to_array(): 'array_backend' is deprecated. Use 'array_namespace' instead", DeprecationWarning
-            )
-            if array_namespace is not None:
-                raise ValueError("to_array(): only one of array_backend and array_namespace can be specified")
-            array_namespace = array_backend
-
-        v = self._values(dtype=dtype)
-        if array_namespace is not None:
-            v = convert_array(v, array_namespace=array_namespace, device=device)
->>>>>>> d3444124
+        pass
 
     @abstractmethod
     def data(
@@ -249,60 +174,7 @@
         values
 
         """
-<<<<<<< HEAD
-        pass
-=======
-        _keys = dict(
-            lat=self._metadata.geography.latitudes,
-            lon=self._metadata.geography.longitudes,
-            value=self._values,
-        )
-
-        if isinstance(keys, str):
-            keys = [keys]
-
-        for k in keys:
-            if k not in _keys:
-                raise ValueError(f"data: invalid argument: {k}")
-
-        r = {}
-        for k in keys:
-            # TODO: convert dtype
-            v = _keys[k](dtype=dtype)
-            if v is None:
-                raise ValueError(f"data: {k} not available")
-            v = self._reshape(v, flatten)
-            if index is not None:
-                v = v[index]
-            r[k] = v
-
-        # convert latlon to array format
-        ll = {k: r[k] for k in r if k != "value"}
-        if ll:
-            sample = r.get("value", None)
-            if sample is None:
-                sample = self._values(dtype=dtype)
-            target_xp = eku_array_namespace(sample)
-            device = target_xp.device(sample)
-            target_dtype = None
-            if dtype is not None:
-                dtype = convert_dtype(dtype, target_xp)
-
-            for k, v in ll.items():
-                r[k] = convert_array(v, array_namespace=target_xp, device=device)
-                if target_dtype is not None:
-                    r[k] = target_xp.astype(r[k], target_dtype, copy=False)
-
-        r = list(r.values())
-        if len(r) == 1:
-            return r[0]
-        else:
-            return eku_array_namespace(r[0]).stack(r)
-
-    def to_points(self, flatten=False, dtype=None, index=None):
-        r"""Return the geographical coordinates in the data's original
-        Coordinate Reference System (CRS).
->>>>>>> d3444124
+        pass
 
     @abstractmethod
     def datetime(self):
@@ -327,7 +199,6 @@
             datetime.datetime(2020, 12, 23, 12, 0)]}
 
         """
-<<<<<<< HEAD
 
     @property
     @abstractmethod
@@ -337,41 +208,6 @@
     @abstractmethod
     def to_latlon(self, index=None, **kwargs):
         r"""Return the latitudes/longitudes shared by all the fields.
-=======
-        x = self._metadata.geography.x(dtype=dtype)
-        y = self._metadata.geography.y(dtype=dtype)
-        r = {}
-        if x is not None and y is not None:
-            x = self._reshape(x, flatten)
-            y = self._reshape(y, flatten)
-            if index is not None:
-                x = x[index]
-                y = y[index]
-            r = dict(x=x, y=y)
-        elif self.projection().CARTOPY_CRS == "PlateCarree":
-            lon, lat = self.data(("lon", "lat"), flatten=flatten, dtype=dtype, index=index)
-            return dict(x=lon, y=lat)
-        else:
-            raise ValueError("to_points(): geographical coordinates in original CRS are not available")
-
-        # convert values to array format
-        assert r
-        sample = self._values(dtype=dtype)
-        target_xp = eku_array_namespace(sample)
-        device = target_xp.device(sample)
-        target_dtype = None
-        if dtype is not None:
-            dtype = convert_dtype(dtype, target_xp)
-
-        for k, v in r.items():
-            r[k] = convert_array(v, array_namespace=target_xp, device=device)
-            if target_dtype is not None:
-                r[k] = target_xp.astype(r[k], target_dtype, copy=False)
-        return r
-
-    def to_latlon(self, flatten=False, dtype=None, index=None):
-        r"""Return the latitudes/longitudes of all the gridpoints in the field.
->>>>>>> d3444124
 
         Parameters
         ----------
@@ -546,130 +382,8 @@
         pass
 
     @abstractmethod
-<<<<<<< HEAD
     def metadata(self, *args, **kwargs):
         r"""Return the metadata values for each field.
-=======
-    def clone(self, *, values=None, metadata=None, **kwargs):
-        r"""Create a new :class:`ClonedField` the with updated values and/or metadata.
-
-        Parameters
-        ----------
-        values: array-like or None
-            The values to be stored in the new :class:`ClonedField`. When it is ``None`` the resulting
-            :class:`ClonedField` will access the values from the original field.
-        metadata: dict, :class:`Metadata` or None
-            If it is a dictionary, it is merged with ``**kwargs`` and interpreted in the same way
-            as ``**kwargs``. If it is a :class:`Metadata` object, it is used as the new metadata. In
-            this case ``**kwargs`` cannot be used.
-        **kwargs: dict, optional
-            Keys and values to update the metadata with. Metadata values can also be ``callables``
-            with the following positional arguments: original_field, key, original_metadata.
-            The new :class:`ClonedField` will contain a reference to the original metadata object and
-            keys not present in ``kwargs`` will be accessed from the original field.
-
-        Returns
-        -------
-        :class:`ClonedField`
-            The new field with updated values and/or metadata keeping a
-            reference to the original field.
-
-        Raises
-        ------
-        ValueError
-            If ``metadata`` is a :class:`Metadata` object and ``**kwargs`` is not empty.
-
-        """
-        self._not_implemented()
-
-    def copy(
-        self,
-        *,
-        values=None,
-        flatten=False,
-        dtype=None,
-        array_backend=None,
-        array_namespace=None,
-        device=None,
-        metadata=None,
-    ):
-        r"""Create a new :class:`ArrayField` by copying the values and metadata.
-
-        Parameters
-        ----------
-        values: array-like or None
-            The values to be stored in the new :class:`Field`. When it is ``None`` the values
-            extracted from the original field by using :obj:`to_array` with ``flatten``, ``dtype``
-            and ``array_backend`` and copied to the new field.
-        flatten: bool
-            Control the shape of the values when they are extracted from the original field.
-            When ``True``, flatten the array, otherwise the field's shape is kept. Only used when
-            ``values`` is not provided.
-        dtype: str, array.dtype or None
-            Control the typecode or data-type of the values when they are extracted from
-            the original field. If :obj:`None`, the default type used by the underlying
-            data accessor is used. For GRIB it is ``float64``. Only used when  ``values``
-            is not provided.
-        array_backend: str, array_namespace or None
-            Control the array namespace of the values when they are extracted from
-            the original field. If :obj:`None`, the underlying array format
-            of the field is used. Only used when ``values`` is not provided.
-            **Deprecated since version 0.19.0**. Use ``array_namespace`` instead.
-            In versions before 0.19.0 an :obj:`ArrayBackend` was also accepted here, which is
-            no longer the case.
-        array_namespace: str, array_namespace or None
-            Control the array namespace of the values when they are extracted from
-            the original field.  When it is :obj:`None` the underlying array format
-            of the field is used. **New in version 0.19.0**.
-        device: str or None
-            The device where the array will be allocated. When it is :obj:`None` the default device is used.
-        metadata: :class:`Metadata` or None
-            The metadata to be stored in the new :class:`Field`. When it is :obj:`None`
-            a copy of the metadata of the original field is used.
-
-        Returns
-        -------
-        :class:`ArrayField`
-        """
-        from earthkit.data.sources.array_list import ArrayField
-
-        if values is None:
-            values = self.to_array(
-                flatten=flatten,
-                dtype=dtype,
-                array_backend=array_backend,
-                array_namespace=array_namespace,
-                device=device,
-            )
-
-        if metadata is None:
-            metadata = self._metadata.override()
-
-        return ArrayField(
-            values,
-            metadata,
-        )
-
-    def to_xarray(self, *args, **kwargs):
-        """Convert the Field into an Xarray Dataset.
-
-        Parameters
-        ----------
-        *args: tuple
-            Positional arguments passed to :obj:`FieldList.to_xarray`.
-        **kwargs: dict, optional
-            Other keyword arguments passed to :obj:`FieldList.to_xarray`.
-
-        Returns
-        -------
-        Xarray Dataset
-
-        """
-        return self._to_fieldlist().to_xarray(*args, **kwargs)
-
-    def ls(self, *args, **kwargs):
-        r"""Generate a list like summary using a set of metadata keys.
->>>>>>> d3444124
 
         Parameters
         ----------
@@ -697,53 +411,6 @@
         [['2t', 'K'], ['msl', 'Pa']]
 
         """
-<<<<<<< HEAD
-=======
-        if len(v.shape) != 1:
-            n = math.prod(v.shape)
-            n = (n,)
-            return eku_array_namespace(v).reshape(v, n)
-        return v
-
-    def _reshape(self, v, flatten):
-        """Reshape the array to the required shape."""
-        shape = self._required_shape(flatten)
-        if shape != v.shape:
-            v = eku_array_namespace(v).reshape(v, shape)
-        return v
-
-    def _required_shape(self, flatten, shape=None):
-        """Return the required shape of the array."""
-        if shape is None:
-            shape = self.shape
-        return shape if not flatten else (math.prod(shape),)
-
-    def _array_matches(self, array, flatten=False, dtype=None):
-        """Check if the array matches the field and conditions."""
-        shape = self._required_shape(flatten)
-        return shape == array.shape and (dtype is None or dtype == array.dtype)
-
-
-class FieldList(Index):
-    r"""Represent a list of :obj:`Field` \s."""
-
-    def __init__(self, **kwargs):
-        if "array_backend" in kwargs:
-            import warnings
-
-            warnings.warn(
-                (
-                    "array_backend option is not supported any longer in FieldList!"
-                    " Use to_fieldlist() instead"
-                ),
-                DeprecationWarning,
-            )
-            kwargs.pop("array_backend", None)
-
-        super().__init__(**kwargs)
-
-    def _init_from_mask(self, index):
->>>>>>> d3444124
         pass
 
     @abstractmethod
@@ -784,242 +451,9 @@
         "mars" :xref:`eccodes_namespace`. Keys with no valid values are not included. Keys
         that :obj:`index` is called with are automatically added to the original set of keys
         used in :obj:`indices`.
-<<<<<<< HEAD
-
-        """
-        pass
-=======
-
-        """
-        return self._md_indices.indices(squeeze=squeeze)
-
-    def index(self, key):
-        r"""Return the unique, sorted values of the specified metadata ``key`` from all the fields.
-        ``key`` will be automatically added to the keys returned by :obj:`indices`.
-
-        Parameters
-        ----------
-        key : str
-            Metadata key.
-
-        Returns
-        -------
-        list
-            Unique, sorted values of ``key`` from all the
-            :obj:`Field`\ s.
-
-        See Also
-        --------
-        index
-
-        Examples
-        --------
-        >>> import earthkit.data
-        >>> ds = earthkit.data.from_source("file", "docs/examples/tuv_pl.grib")
-        >>> ds.index("level")
-        [300, 400, 500, 700, 850, 1000]
-
-        """
-        return self._md_indices.index(key)
-
-    def _as_array(self, accessor, empty_array_namespace=None, **kwargs):
-        """Use pre-allocated target array to store the field values."""
-
-        def _vals(f):
-            return getattr(f, accessor)(**kwargs) if not is_property else getattr(f, accessor)
-
-        n = len(self)
-        if n > 0:
-            it = iter(self)
-            first = next(it)
-            is_property = not callable(getattr(first, accessor, None))
-            vals = _vals(first)
-            first = None
-            xp = eku_array_namespace(vals)
-            shape = (n, *vals.shape)
-            r = xp.empty(shape, dtype=vals.dtype, device=xp.device(vals))
-            r[0] = vals
-            for i, f in enumerate(it, start=1):
-                r[i] = _vals(f)
-        else:
-            # create an empty array using the right namespace and dtype
-            # TODO: get_backend() should return the default backend for None
-            xp = eku_array_namespace(empty_array_namespace if empty_array_namespace is not None else "numpy")
-            r = xp.empty((0,), dtype=kwargs.get("dtype"))
-
-        return r
-
-    def to_numpy(self, **kwargs):
-        r"""Return all the fields' values as an ndarray. It is formed as the array of the
-        :obj:`data.core.fieldlist.Field.to_numpy` values per field.
-
-        Parameters
-        ----------
-        **kwargs: dict, optional
-            Keyword arguments passed to :obj:`data.core.fieldlist.Field.to_numpy`
-
-        Returns
-        -------
-        ndarray
-            Array containing the field values.
-
-        See Also
-        --------
-        to_array
-        values
-        """
-        return self._as_array("to_numpy", empty_array_namespace="numpy", **kwargs)
-
-    def to_array(self, **kwargs):
-        r"""Return all the fields' values as an array. It is formed as the array of the
-        :obj:`data.core.fieldlist.Field.to_array` values per field.
-
-        Parameters
-        ----------
-        **kwargs: dict, optional
-            Keyword arguments passed to :obj:`data.core.fieldlist.Field.to_array`
-
-        Returns
-        -------
-        array-like
-            Array containing the field values.
-
-        See Also
-        --------
-        values
-        to_numpy
-        """
-        ns = kwargs.get("array_namespace", None)
-        if ns is None:
-            ns = eku_array_namespace(kwargs.get("array_backend", None))
-
-        return self._as_array("to_array", empty_array_namespace=ns, **kwargs)
-
-    @property
-    def values(self):
-        r"""array-like: Get all the fields' values as a 2D array. It is formed as the array of
-        :obj:`GribField.values <data.readers.grib.codes.GribField.values>` per field.
-
-        See Also
-        --------
-        to_array
-
-        >>> import earthkit.data
-        >>> ds = earthkit.data.from_source("file", "docs/examples/test.grib")
-        >>> for f in ds:
-        ...     print(f.values.shape)
-        ...
-        (209,)
-        (209,)
-        >>> v = ds.values
-        >>> v.shape
-        (2, 209)
-        >>> v[0][:3]
-        array([262.78027344, 267.44726562, 268.61230469])
-
-        """
-        return self._as_array("values")
-
-    def data(
-        self,
-        keys=("lat", "lon", "value"),
-        flatten=False,
-        dtype=None,
-        index=None,
-    ):
-        r"""Return the values and/or the geographical coordinates.
-
-        Only works when all the fields have the same grid geometry.
-
-        Parameters
-        ----------
-        keys: :obj:`str`, :obj:`list` or :obj:`tuple`
-            Specifies the type of data to be returned. Any combination of "lat", "lon" and "value"
-            is allowed here.
-        flatten: bool
-            When it is True the "lat", "lon" arrays and the "value" arrays per field
-            will all be flattened. Otherwise they will preserve the field's :obj:`shape`.
-        dtype: str, array.dtype or None
-            Typecode or data-type of the arrays. When it is :obj:`None` the default
-            type used by the underlying data accessor is used. For GRIB it is
-            ``float64``.
-        index: array indexing object, optional
-            The index of the values to be extracted from each field. When it is None all the
-            values are extracted.
-
-        Returns
-        -------
-        array-like
-            The elements of the array (in the order of the ``keys``) are as follows:
-
-            * the latitudes array from the first field  when "lat" is in ``keys``
-            * the longitudes array from the first field when "lon" is in ``keys``
-            * a values array per field when "values" is in ``keys``
-
-        Raises
-        ------
-        ValueError
-            When not all the fields have the same grid geometry.
-
-        Examples
-        --------
-        - :ref:`/examples/grib_lat_lon_value.ipynb`
-
-        >>> import earthkit.data
-        >>> ds = earthkit.data.from_source("file", "docs/examples/test6.grib")
-        >>> len(ds)
-        6
-        >>> d = ds.data()
-        >>> d.shape
-        (8, 7, 12)
-        >>> d[0, 0, 0]  # first latitude
-        90.0
-        >>> d[1, 0, 0]  # first longitude
-        0.0
-        >>> d[2:, 0, 0]  # first value per field
-        array([272.56417847,  -6.28688049,   7.83348083, 272.53916931,
-                -4.89837646,   8.66096497])
-        >>> d = ds.data(keys="lon")
-        >>> d.shape
-        (1, 7, 12)
-        >>> d[0, 0, 0]  # first longitude
-        0.0
-
-        See Also
-        --------
-        to_latlon
-        to_points
-        to_numpy
-        values
-
-        """
-        if isinstance(keys, str):
-            keys = [keys]
-
-        if any(k not in ("lat", "lon", "value") for k in keys):
-            raise ValueError(f"data: invalid argument: {keys}")
-
-        if self._is_shared_grid():
-            if "lat" in keys or "lon" in keys:
-                latlon = self[0].to_latlon(flatten=flatten, dtype=dtype, index=index)
-
-            r = []
-            for k in keys:
-                if k == "lat":
-                    r.append(latlon["lat"])
-                elif k == "lon":
-                    r.append(latlon["lon"])
-                elif k == "value":
-                    r.extend([f.to_array(flatten=flatten, dtype=dtype, index=index) for f in self])
-            return eku_array_namespace(r[0]).stack(r)
-
-        elif len(self) == 0:
-            # empty array from the default array namespace
-            shape = tuple([0] * len(keys))
-            return eku_array_namespace().empty(shape, dtype=dtype)
-        else:
-            raise ValueError("Fields do not have the same grid geometry")
->>>>>>> d3444124
+
+        """
+        pass
 
     @abstractmethod
     def index(self, key):
@@ -1165,128 +599,6 @@
         pass
 
     @abstractmethod
-    def to_fieldlist(self, array_backend=None, **kwargs):
-        r"""Convert to a new :class:`FieldList`.
-
-        Parameters
-        ----------
-        array_backend: str, module, :obj:`ArrayBackend`
-            Specifies the array backend for the generated :class:`FieldList`. The array
-            type must be supported by :class:`ArrayBackend`.
-
-        **kwargs: dict, optional
-            ``kwargs`` are passed to :obj:`to_array` to
-            extract the field values the resulting object will store.
-
-        Returns
-        -------
-        :class:`SimpleFieldList`
-            - a new fieldlist containing :class`ArrayField` fields
-
-        Examples
-        --------
-        The following example will convert a fieldlist read from a file into a
-        :class:`SimpleFieldList` storing single precision field values.
-
-        >>> import numpy as np
-        >>> import earthkit.data
-        >>> ds = earthkit.data.from_source("file", "docs/examples/tuv_pl.grib")
-        >>> ds.path
-        'docs/examples/tuv_pl.grib'
-        >>> r = ds.to_fieldlist(array_backend="numpy", dtype=np.float32)
-        >>> r
-        SimpleFieldList(fields=18)
-        >>> hasattr(r, "path")
-        False
-        >>> r.to_numpy().dtype
-        dtype('float32')
-
-        """
-        pass
-
-    @abstractmethod
-    def to_tensor(self, *args, **kwargs):
-        pass
-
-    @abstractmethod
-    def cube(self, *args, **kwargs):
-        pass
-
-    @abstractmethod
-    def default_encoder(self):
-        pass
-
-    @abstractmethod
-    def _encode(self, encoder, **kwargs):
-        """Double dispatch to the encoder"""
-        pass
-
-    @abstractmethod
-    def normalise_key_values(self, **kwargs):
-        pass
-
-    @deprecation.deprecated(deprecated_in="0.13.0", removed_in=None, details="Use to_target() instead")
-    def save(self, filename, append=False, **kwargs):
-        r"""Write all the fields into a file.
-
-        Parameters
-        ----------
-        filename: str, optional
-            The target file path, if not defined attempts will be made to detect the filename
-        append: bool, optional
-            When it is true append data to the target file. Otherwise
-            the target file be overwritten if already exists. Default is False
-        **kwargs: dict, optional
-            Other keyword arguments passed to :obj:`write`.
-
-        See Also
-        --------
-        :obj:`write`
-        :meth:`GribFieldList.save() <data.readers.grib.index.GribFieldList.save>`
-        :meth:`SimpleFieldList.save() <data.indexing.fieldlist.SimpleFieldList.save>`
-
-        """
-        pass
-
-    @deprecation.deprecated(deprecated_in="0.13.0", removed_in=None, details="Use to_target() instead")
-    def write(self, f, **kwargs):
-        r"""Write all the fields to a file object.
-
-        Parameters
-        ----------
-        f: file object
-            The target file object.
-        **kwargs: dict, optional
-            Other keyword arguments passed to the underlying field implementation.
-
-        See Also
-        --------
-        read
-
-        """
-<<<<<<< HEAD
-        pass
-=======
-        metadata, kwargs = _bits_per_value_to_metadata(**kwargs)
-        self.to_target("file", f, metadata=metadata, **kwargs)
-
-        # original code
-        # for s in self:
-        #     s.write(f, **kwargs)
-
-    def default_encoder(self):
-        if len(self) > 0:
-            return self[0]._metadata.data_format()
-
-    def _encode(self, encoder, **kwargs):
-        """Double dispatch to the encoder"""
-        return encoder._encode_fieldlist(self, **kwargs)
-
-    def to_tensor(self, *args, **kwargs):
-        from earthkit.data.indexing.tensor import FieldListTensor
-
-        return FieldListTensor.from_fieldlist(self, *args, **kwargs)
-
     def to_fieldlist(self, array_backend=None, array_namespace=None, device=None, **kwargs):
         r"""Convert to a new :class:`FieldList`.
 
@@ -1330,33 +642,69 @@
         dtype('float32')
 
         """
-        return self.from_fields(
-            [
-                f.copy(array_backend=array_backend, array_namespace=array_namespace, device=device, **kwargs)
-                for f in self
-            ]
-        )
-
+        pass
+
+    @abstractmethod
+    def to_tensor(self, *args, **kwargs):
+        pass
+
+    @abstractmethod
     def cube(self, *args, **kwargs):
-        from earthkit.data.indexing.cube import FieldCube
-
-        return FieldCube(self, *args, **kwargs)
-
-    @classmethod
-    def new_mask_index(self, *args, **kwargs):
-        return MaskFieldList(*args, **kwargs)
-
-    @classmethod
-    def merge(cls, sources):
-        assert all(isinstance(_, FieldList) for _ in sources)
-        return MultiFieldList(sources)
-
-    def _cache_diag(self):
-        """For testing only"""
-        from earthkit.data.utils.diag import metadata_cache_diag
-
-        return metadata_cache_diag(self)
->>>>>>> d3444124
+        pass
+
+    @abstractmethod
+    def default_encoder(self):
+        pass
+
+    @abstractmethod
+    def _encode(self, encoder, **kwargs):
+        """Double dispatch to the encoder"""
+        pass
+
+    @abstractmethod
+    def normalise_key_values(self, **kwargs):
+        pass
+
+    @deprecation.deprecated(deprecated_in="0.13.0", removed_in=None, details="Use to_target() instead")
+    def save(self, filename, append=False, **kwargs):
+        r"""Write all the fields into a file.
+
+        Parameters
+        ----------
+        filename: str, optional
+            The target file path, if not defined attempts will be made to detect the filename
+        append: bool, optional
+            When it is true append data to the target file. Otherwise
+            the target file be overwritten if already exists. Default is False
+        **kwargs: dict, optional
+            Other keyword arguments passed to :obj:`write`.
+
+        See Also
+        --------
+        :obj:`write`
+        :meth:`GribFieldList.save() <data.readers.grib.index.GribFieldList.save>`
+        :meth:`SimpleFieldList.save() <data.indexing.fieldlist.SimpleFieldList.save>`
+
+        """
+        pass
+
+    @deprecation.deprecated(deprecated_in="0.13.0", removed_in=None, details="Use to_target() instead")
+    def write(self, f, **kwargs):
+        r"""Write all the fields to a file object.
+
+        Parameters
+        ----------
+        f: file object
+            The target file object.
+        **kwargs: dict, optional
+            Other keyword arguments passed to the underlying field implementation.
+
+        See Also
+        --------
+        read
+
+        """
+        pass
 
     def _unary_op(self, oper):
         from earthkit.data.utils.compute import get_method
