# (C) Copyright 2020 ECMWF.
#
# This software is licensed under the terms of the Apache Licence Version 2.0
# which can be obtained at http://www.apache.org/licenses/LICENSE-2.0.
# In applying this licence, ECMWF does not waive the privileges and immunities
# granted to it by virtue of its status as an intergovernmental organisation
# nor does it submit to any jurisdiction.
#

import math
from abc import abstractmethod
from collections import defaultdict
from functools import cached_property

from earthkit.data.core import Base
from earthkit.data.core.index import Index
from earthkit.data.core.index import MaskIndex
from earthkit.data.core.index import MultiIndex
from earthkit.data.decorators import cached_method
from earthkit.data.decorators import detect_out_filename
from earthkit.data.utils.array import ensure_backend
from earthkit.data.utils.array import numpy_backend
from earthkit.data.utils.metadata import metadata_argument


class Field(Base):
    r"""Represent a Field."""

    def __init__(
        self,
        array_backend,
        metadata=None,
        raw_values_backend=None,
        raw_other_backend=None,
    ):
        self.__metadata = metadata
        self._array_backend = array_backend
        self._raw_values_backend = ensure_backend(raw_values_backend)
        self._raw_other_backend = ensure_backend(raw_other_backend)

    @property
    def array_backend(self):
        r""":obj:`ArrayBackend`: Return the array backend of the field."""
        return self._array_backend

    @property
    def raw_values_backend(self):
        r""":obj:`ArrayBackend`: Return the array backend used by the low level API
        to extract the field values.
        """
        return self._raw_values_backend

    @property
    def raw_other_backend(self):
        r""":obj:`ArrayBackend`: Return the array backend used by the low level API
        to extract non-field-related values, e.g. latitudes, longitudes.
        """
        return self._raw_other_backend

    def _to_array(self, v, array_backend=None, source_backend=None):
        r"""Convert an array into an ``array backend``.

        Parameters
        ----------
        v: array-like
            The values.
        array_backend: :obj:`ArrayBackend`
            The target array backend. When it is None ``self.array_backend`` will
            be used.
        source_backend: :obj:`ArrayBackend`
            The array backend of ``v``. When None, it will be automatically detected.

        Returns
        -------
        array-like
            ``v`` converted onto the ``array_backend``.

        """
        if array_backend is None:
            return self._array_backend.to_array(v, source_backend)
        else:
            array_backend = ensure_backend(array_backend)
            return array_backend.to_array(v, source_backend)

    @abstractmethod
    def _values(self, dtype=None):
        r"""Return the raw values extracted from the underlying storage format
        of the field.

        Parameters
        ----------
        dtype: str, array.dtype or None
            Typecode or data-type of the array. When it is :obj:`None` the default
            type used by the underlying data accessor is used. For GRIB it is
            ``float64``.

        The original shape and array backend type of the raw values are kept.

        Returns
        -------
        array-like
            Field values in the format specified by :attr:`raw_values_backend`.

        """
        self._not_implemented()

    @property
    def values(self):
        r"""array-like: Get the values stored in the field as a 1D array. The array type
        is defined by :attr:`array_backend`
        """
        v = self._to_array(self._values(), source_backend=self.raw_values_backend)
        if len(v.shape) != 1:
            n = math.prod(v.shape)
            n = (n,)
            return self._array_backend.array_ns.reshape(v, n)
        return v

    @property
    def _metadata(self):
        r"""Metadata: Get the object representing the field's metadata."""
        if self.__metadata is None:
            # TODO: remove this legacy method
            self.__metadata = self._make_metadata()
        return self.__metadata

    def to_numpy(self, flatten=False, dtype=None, index=None):
        r"""Return the values stored in the field as an ndarray.

        Parameters
        ----------
        flatten: bool
            When it is True a flat ndarray is returned. Otherwise an ndarray with the field's
            :obj:`shape` is returned.
        dtype: str, numpy.dtype or None
            Typecode or data-type of the array. When it is :obj:`None` the default
            type used by the underlying data accessor is used. For GRIB it is ``float64``.
        index: ndarray indexing object, optional
            The index of the values and to be extracted. When it
            is None all the values are extracted

        Returns
        -------
        ndarray
            Field values

        """
        v = self._values(dtype=dtype)
        v = numpy_backend().to_array(v, self.raw_values_backend)
        shape = self._required_shape(flatten)
        if shape != v.shape:
            v = v.reshape(shape)
        if index is not None:
            v = v[index]
        return v

    def to_array(self, flatten=False, dtype=None, array_backend=None, index=None):
        r"""Return the values stored in the field in the
        format of :attr:`array_backend`.

        Parameters
        ----------
        flatten: bool
            When it is True a flat array is returned. Otherwise an array with the field's
            :obj:`shape` is returned.
        dtype: str, array.dtype or None
            Typecode or data-type of the array. When it is :obj:`None` the default
            type used by the underlying data accessor is used. For GRIB it is ``float64``.
        index: array indexing object, optional
            The index of the values and to be extracted. When it
            is None all the values are extracted

        Returns
        -------
        array-array
            Field values in the format od :attr:`array_backend`.

        """
        v = self._to_array(
            self._values(dtype=dtype),
            array_backend=array_backend,
            source_backend=self.raw_values_backend,
        )
        shape = self._required_shape(flatten)
        if shape != v.shape:
            v = self._array_backend.array_ns.reshape(v, shape)
        if index is not None:
            v = v[index]
        return v

    def _required_shape(self, flatten, shape=None):
        if shape is None:
            shape = self.shape
        return shape if not flatten else (math.prod(shape),)

    def _array_matches(self, array, flatten=False, dtype=None):
        shape = self._required_shape(flatten)
        return shape == array.shape and (dtype is None or dtype == array.dtype)

    def data(self, keys=("lat", "lon", "value"), flatten=False, dtype=None, index=None):
        r"""Return the values and/or the geographical coordinates for each grid point.

        Parameters
        ----------
        keys: :obj:`str`, :obj:`list` or :obj:`tuple`
            Specifies the type of data to be returned. Any combination of "lat", "lon" and "value"
            is allowed here.
        flatten: bool
            When it is True a flat array per key is returned. Otherwise an array with the field's
            :obj:`shape` is returned for each key.
        dtype: str, array.dtype or None
            Typecode or data-type of the arrays. When it is :obj:`None` the default
            type used by the underlying data accessor is used. For GRIB it is ``float64``.
        index: array indexing object, optional
            The index of the values and or the latitudes/longitudes to be extracted. When it
            is None all the values and/or coordinates are extracted.

        Returns
        -------
        array-like
            An multi-dimensional array containing one array per key is returned
            (following the order in ``keys``). When ``keys`` is a single value only the
            array belonging to the key is returned. The array format is specified by
            :attr:`array_backend`.

        Examples
        --------
        - :ref:`/examples/grib_lat_lon_value.ipynb`

        >>> import earthkit.data
        >>> ds = earthkit.data.from_source("file", "docs/examples/test6.grib")
        >>> d = ds[0].data()
        >>> d.shape
        (3, 7, 12)
        >>> d[0, 0, 0]  # first latitude
        90.0
        >>> d[1, 0, 0]  # first longitude
        0.0
        >>> d[2, 0, 0]  # first value
        272.56417847
        >>> d = ds[0].data(keys="lon")
        >>> d.shape
        (7, 12)
        >>> d[0, 0]  # first longitude
        0.0

        See Also
        --------
        to_latlon
        to_points
        to_numpy
        values

        """
        _keys = dict(
            lat=(self._metadata.geography.latitudes, self.raw_other_backend),
            lon=(self._metadata.geography.longitudes, self.raw_other_backend),
            value=(self._values, self.raw_values_backend),
        )

        if isinstance(keys, str):
            keys = [keys]

        for k in keys:
            if k not in _keys:
                raise ValueError(f"data: invalid argument: {k}")

        r = []
        for k in keys:
            v = self._to_array(_keys[k][0](dtype=dtype), source_backend=_keys[k][1])
            shape = self._required_shape(flatten)
            if shape != v.shape:
                v = self._array_backend.array_ns.reshape(v, shape)
            if index is not None:
                v = v[index]
            r.append(v)

        if len(r) == 1:
            return r[0]
        else:
            return self._array_backend.array_ns.stack(r)

    def to_points(self, flatten=False, dtype=None, index=None):
        r"""Return the geographical coordinates in the data's original
        Coordinate Reference System (CRS).

        Parameters
        ----------
        flatten: bool
            When it is True 1D arrays are returned. Otherwise arrays with the field's
            :obj:`shape` are returned.
        dtype: str, array.dtype or None
            Typecode or data-type of the arrays. When it is :obj:`None` the default
            type used by the underlying data accessor is used. For GRIB it is
            ``float64``.
        index: array indexing object, optional
            The index of the coordinates to be extracted. When it is None
            all the values are extracted.

        Returns
        -------
        dict
            Dictionary with items "x" and "y", containing the arrays of the x and
            y coordinates, respectively. The array format is specified by
            :attr:`array_backend`.

        Raises
        ------
        ValueError
            When the coordinates in the data's original CRS are not available.

        See Also
        --------
        to_latlon

        """
        x = self._metadata.geography.x(dtype=dtype)
        y = self._metadata.geography.y(dtype=dtype)
        if x is not None and y is not None:
            x = self._to_array(x, source_backend=self.raw_other_backend)
            y = self._to_array(y, source_backend=self.raw_other_backend)
            shape = self._required_shape(flatten)
            if shape != x.shape:
                x = self._array_backend.array_ns.reshape(x, shape)
                y = self._array_backend.array_ns.reshape(y, shape)
            if index is not None:
                x = x[index]
                y = y[index]
            return dict(x=x, y=y)
        elif self.projection().CARTOPY_CRS == "PlateCarree":
            lon, lat = self.data(("lon", "lat"), flatten=flatten, dtype=dtype, index=index)
            return dict(x=lon, y=lat)
        else:
            raise ValueError("to_points(): geographical coordinates in original CRS are not available")

    def to_latlon(self, flatten=False, dtype=None, index=None):
        r"""Return the latitudes/longitudes of all the gridpoints in the field.

        Parameters
        ----------
        flatten: bool
            When it is True 1D arrays are returned. Otherwise arrays with the field's
            :obj:`shape` are returned.
        dtype: str, array.dtype or None
            Typecode or data-type of the arrays. When it is :obj:`None` the default
            type used by the underlying data accessor is used. For GRIB it is
            ``float64``.
        index: array indexing object, optional
            The index of the latitudes/longitudes to be extracted. When it is None
            all the values are extracted.

        Returns
        -------
        dict
            Dictionary with items "lat" and "lon", containing the arrays of the latitudes and
            longitudes, respectively. The array format is specified by
            :attr:`array_backend`.

        See Also
        --------
        to_points

        """
        lon, lat = self.data(("lon", "lat"), flatten=flatten, dtype=dtype, index=index)
        return dict(lat=lat, lon=lon)

    def grid_points(self):
        r = self.to_latlon(flatten=True)
        return r["lat"], r["lon"]

    def grid_points_unrotated(self):
        lat = self._metadata.geography.latitudes_unrotated()
        lon = self._metadata.geography.longitudes_unrotated()
        return lat, lon

    @property
    def rotation(self):
        return self._metadata.geography.rotation

    @property
    def resolution(self):
        return self._metadata.geography.resolution()

    @property
    def mars_grid(self):
        return self._metadata.geography.mars_grid()

    @property
    def mars_area(self):
        return self._metadata.geography.mars_area()

    @property
    def shape(self):
        r"""tuple: Get the shape of the field.

        For structured grids the shape is a tuple in the form of (Nj, Ni) where:

        - ni: the number of gridpoints in i direction (longitude for a regular latitude-longitude grid)
        - nj: the number of gridpoints in j direction (latitude for a regular latitude-longitude grid)

        For other grid types the number of gridpoints is returned as ``(num,)``
        """
        return self._metadata.geography.shape()

    def projection(self):
        r"""Return information about the projection.

        Returns
        -------
        :obj:`Projection`

        Examples
        --------
        >>> import earthkit.data
        >>> ds = earthkit.data.from_source("file", "docs/examples/test.grib")
        >>> ds.projection()
        <Projected CRS: +proj=eqc +ellps=WGS84 +a=6378137.0 +lon_0=0.0 +to ...>
        Name: unknown
        Axis Info [cartesian]:
        - E[east]: Easting (unknown)
        - N[north]: Northing (unknown)
        - h[up]: Ellipsoidal height (metre)
        Area of Use:
        - undefined
        Coordinate Operation:
        - name: unknown
        - method: Equidistant Cylindrical
        Datum: Unknown based on WGS 84 ellipsoid
        - Ellipsoid: WGS 84
        - Prime Meridian: Greenwich
        >>> ds.projection().to_proj_string()
        '+proj=eqc +ellps=WGS84 +a=6378137.0 +lon_0=0.0 +to_meter=111319.4907932736 +no_defs +type=crs'
        """
        return self._metadata.geography.projection()

    def bounding_box(self):
        r"""Return the bounding box of the field.

        Returns
        -------
        :obj:`BoundingBox <data.utils.bbox.BoundingBox>`
        """
        return self._metadata.geography.bounding_box()

    def datetime(self):
        r"""Return the date and time of the field.

        Returns
        -------
        dict of datatime.datetime
            Dict with items "base_time" and "valid_time".

        >>> import earthkit.data
        >>> ds = earthkit.data.from_source("file", "tests/data/t_time_series.grib")
        >>> ds[4].datetime()
        {'base_time': datetime.datetime(2020, 12, 21, 12, 0),
        'valid_time': datetime.datetime(2020, 12, 21, 18, 0)}

        """
        return self._metadata.datetime()

    def valid_datetime(self):
        self._not_implemented()

    def base_datetime(self):
        self._not_implemented()

    def h_datetime(self):
        self._not_implemented()

    def an_datetime(self):
        self._not_implemented()

    def indexing_datetime(self):
        self._not_implemented()

    def metadata(self, *keys, astype=None, **kwargs):
        r"""Return metadata values from the field.

        When called without any arguments returns a :obj:`Metadata` object.

        Parameters
        ----------
        *keys: tuple
            Positional arguments specifying metadata keys. Can be empty, in this case all
            the keys from the specified ``namespace`` will
            be used. (See examples below).
        astype: type name,5 :obj:`list` or :obj:`tuple`
            Return types for ``keys``. A single value is accepted and applied to all the ``keys``.
            Otherwise, must have same the number of elements as ``keys``. Only used when
            ``keys`` is not empty.
        **kwargs: dict, optional
            Other keyword arguments:

            * namespace: :obj:`str`, :obj:`list`, :obj:`tuple`, :obj:`None` or :obj:`all`
                The namespace to choose the ``keys`` from. When ``keys`` is empty and ``namespace`` is
                :obj:`all` all the available namespaces will be used. When ``keys`` is non empty
                ``namespace`` cannot specify multiple values and it cannot be :obj:`all`. When
                ``namespace`` is None or empty str all the available keys will be used
                (without a namespace qualifier).

            * default: value, optional
                Specifies the same default value for all the ``keys`` specified. When ``default`` is
                **not present** and a key is not found or its value is a missing value
                :obj:`metadata` will raise KeyError.

        Returns
        -------
        single value, :obj:`list`, :obj:`tuple`, :obj:`dict` or :obj:`Metadata`
            - when called without any arguments returns a :obj:`Metadata` object
            - when ``keys`` is not empty:
                - returns single value when ``keys`` is a str
                - otherwise returns the same type as that of ``keys`` (:obj:`list` or :obj:`tuple`)
            - when ``keys`` is empty:
                - when ``namespace`` is None or an empty str returns a :obj:`dict` with all
                  the available keys and values
                - when ``namespace`` is :obj:`str` returns a :obj:`dict` with the keys and values
                  in that namespace
                - otherwise returns a :obj:`dict` with one item per namespace (dict of dict)

        Raises
        ------
        KeyError
            If no ``default`` is set and a key is not found in the message or it has a missing value.

        Examples
        --------
        >>> import earthkit.data
        >>> ds = earthkit.data.from_source("file", "docs/examples/test.grib")

        Calling without arguments:

        >>> r = ds[0].metadata()
        >>> r
        <earthkit.data.readers.grib.metadata.GribMetadata object at 0x164ace170>
        >>> r["name"]
        '2 metre temperature'

        Getting keys with their native type:

        >>> ds[0].metadata("param")
        '2t'
        >>> ds[0].metadata("param", "units")
        ('2t', 'K')
        >>> ds[0].metadata(("param", "units"))
        ('2t', 'K')
        >>> ds[0].metadata(["param", "units"])
        ['2t', 'K']
        >>> ds[0].metadata(["param"])
        ['2t']
        >>> ds[0].metadata("badkey")
        KeyError: 'badkey'
        >>> ds[0].metadata("badkey", default=None)
        <BLANKLINE>

        Prescribing key types:

        >>> ds[0].metadata("centre", astype=int)
        98
        >>> ds[0].metadata(["paramId", "centre"], astype=int)
        [167, 98]
        >>> ds[0].metadata(["centre", "centre"], astype=[int, str])
        [98, 'ecmf']

        Using namespaces:

        >>> ds[0].metadata(namespace="parameter")
        {'centre': 'ecmf', 'paramId': 167, 'units': 'K', 'name': '2 metre temperature', 'shortName': '2t'}
        >>> ds[0].metadata(namespace=["parameter", "vertical"])
        {'parameter': {'centre': 'ecmf', 'paramId': 167, 'units': 'K', 'name': '2 metre temperature',
         'shortName': '2t'},
         'vertical': {'typeOfLevel': 'surface', 'level': 0}}
        >>> r = ds[0].metadata(namespace=all)
        >>> r.keys()
        dict_keys(['default', 'ls', 'geography', 'mars', 'parameter', 'statistics', 'time', 'vertical'])
        >>> r = ds[0].metadata(namespace=None)
        >>> len(r)
        186
        >>> r["name"]
        '2 metre temperature'
        """
        # when called without arguments returns the metadata object
        if len(keys) == 0 and astype is None and not kwargs:
            return self._metadata

        namespace = kwargs.pop("namespace", None)
        key, namespace, astype, key_arg_type = metadata_argument(*keys, namespace=namespace, astype=astype)

        assert isinstance(key, list)
        assert isinstance(namespace, (list, tuple))

        if key:
            assert isinstance(astype, (list, tuple))
            if namespace and namespace[0] != "default":
                key = [namespace[0] + "." + k for k in key]

            raise_on_missing = "default" not in kwargs
            default = kwargs.pop("default", None)

            r = [
                self._metadata.get(
                    k,
                    default=default,
                    astype=kt,
                    raise_on_missing=raise_on_missing,
                    **kwargs,
                )
                for k, kt in zip(key, astype)
            ]

            if key_arg_type is str:
                return r[0]
            elif key_arg_type is tuple:
                return tuple(r)
            else:
                return r
        elif namespace:
            if all in namespace:
                namespace = self._metadata.namespaces()

            r = {ns: self._metadata.as_namespace(ns) for ns in namespace}
            if len(r) == 1:
                return r[namespace[0]]
            else:
                return r
        else:
            return self._metadata.as_namespace(None)

    def dump(self, namespace=all, **kwargs):
        r"""Generate dump with all the metadata keys belonging to ``namespace``.

        In a Jupyter notebook it is represented as a tabbed interface.

        Parameters
        ----------
        namespace: :obj:`str`, :obj:`list`, :obj:`tuple`, :obj:`None` or :obj:`all`
            The namespace to dump. The following `namespace` values
            have a special meaning:

            - :obj:`all`: all the available namespaces will be used.
            - None or empty str: all the available keys will be used
                (without a namespace qualifier)

        **kwargs: dict, optional
            Other keyword arguments used for testing only

        Returns
        -------
        NamespaceDump
            Dict-like object with one item per namespace. In a Jupyter notebook represented
            as a tabbed interface to browse the dump contents.

        Examples
        --------
        :ref:`/examples/grib_metadata.ipynb`

        """
        return self._metadata.dump(namespace=namespace, **kwargs)

    def __getitem__(self, key):
        """Return the value of the metadata ``key``."""
        return self._metadata.get(key)

    @abstractmethod
    def message(self):
        r"""Return a buffer containing the encoded message for message based formats (e.g. GRIB).

        Returns
        -------
        bytes
        """
        self._not_implemented()

    def __repr__(self):
        return "%s(%s,%s,%s,%s,%s,%s)" % (
            self.__class__.__name__,
            self._metadata.get("shortName", None),
            self._metadata.get("levelist", None),
            self._metadata.get("date", None),
            self._metadata.get("time", None),
            self._metadata.get("step", None),
            self._metadata.get("number", None),
        )

    def _attributes(self, names, remapping=None, default=None):
        result = {}
        metadata = self._metadata.get
        if remapping is not None:
            metadata = remapping(metadata)

        for name in names:
            result[name] = metadata(name, default=default)
        return result

        # return {name: metadata(name) for name in names}


class FieldList(Index):
    r"""Represent a list of :obj:`Field` \s.

    Parameters
    ----------
    array_backend: str, :obj:`ArrayBackend`
        The array backend. When it is None the array backend
        defaults to "numpy".
    """

    def __init__(self, array_backend=None, **kwargs):
        self._array_backend = ensure_backend(array_backend)
        super().__init__(**kwargs)

    def _init_from_mask(self, index):
        self._array_backend = index._index.array_backend

    def _init_from_multi(self, index):
        self._array_backend = index._indexes[0].array_backend

    @staticmethod
    def from_fields(fields):
        raise NotImplementedError

    @staticmethod
    def from_numpy(array, metadata):
        from earthkit.data.sources.array_list import ArrayFieldList

        return ArrayFieldList(array, metadata, array_backend=numpy_backend())

    @staticmethod
    def from_array(array, metadata):
        r"""Create an :class:`ArrayFieldList`.

        Parameters
        ----------
        array: array-like, list
            The fields' values. When it is a list it must contain one array per field.
            The array type must be supported by :class:`ArrayBackend`.
        metadata: list
            The fields' metadata. Must contain one :class:`Metadata` object per field.

        In the generated :class:`ArrayFieldList`, each field is represented by an array
        storing the field values and a :class:`MetaData` object holding
        the field metadata. The shape and dtype of the array is controlled by the ``kwargs``.
        Please note that generated :class:`ArrayFieldList` stores all the field values in
        a single array.
        """
        from earthkit.data.sources.array_list import ArrayFieldList

        return ArrayFieldList(array, metadata)

    @property
    def array_backend(self):
        return self._array_backend

    def ignore(self):
        # When the concrete type is Fieldlist we assume the object was
        # created with Fieldlist() i.e. it is empty. We ignore it from
        # all the merge operations.
        if type(self) is FieldList:
            return True
        else:
            return False

    @cached_method
    def _default_md_index_keys(self):
        if len(self) > 0:
<<<<<<< HEAD
            # return self[0].metadata().index_keys()
=======
>>>>>>> 80605504
            return self[0]._metadata.index_keys()
        else:
            return []

    @cached_property
    def _md_indices(self):
        return dict()

    def _md_index_value(self, key):
        values = set()
        for f in self:
            v = f.metadata(key, default=None)
            if v is not None:
                values.add(v)

        return sorted(list(values))

    # def _find_all_index_dict(self):

    @cached_property
    def _default_md_indices(self):
        # def _collect_default_indices(self):
        indices = defaultdict(set)
        keys = self._default_md_index_keys()
        for f in self:
            v = f.metadata(keys, default=None)
            for i, k in enumerate(keys):
                # v = f.metadata(k, default=None)
                if v[i] is not None:
                    indices[k].add(v[i])

        return {k: sorted(list(v)) for k, v in indices.items()}

    def indices(self, squeeze=False):
        r"""Return the unique, sorted values for a set of metadata keys (see below)
        from all the fields. Individual keys can be also queried by :obj:`index`.

        Parameters
        ----------
        squeeze : False
            When True only returns the metadata keys that have more than one values.

        Returns
        -------
        dict
            Unique, sorted metadata values from all the
            :obj:`Field`\ s.

        See Also
        --------
        index

        Examples
        --------
        >>> import earthkit.data
        >>> ds = earthkit.data.from_source("file", "docs/examples/tuv_pl.grib")
        >>> ds.indices()
        {'class': ['od'], 'stream': ['oper'], 'levtype': ['pl'], 'type': ['an'],
        'expver': ['0001'], 'date': [20180801], 'time': [1200], 'domain': ['g'],
        'number': [0], 'levelist': [300, 400, 500, 700, 850, 1000],
        'param': ['t', 'u', 'v']}
        >>> ds.indices(squeeze=True)
        {'levelist': [300, 400, 500, 700, 850, 1000], 'param': ['t', 'u', 'v']}
        >>> ds.index("level")
        [300, 400, 500, 700, 850, 1000]

        By default :obj:`indices` uses the keys from the
        "mars" :xref:`eccodes_namespace`. Keys with no valid values are not included. Keys
        that :obj:`index` is called with are automatically added to the original set of keys
        used in :obj:`indices`.

        """
        r = self._default_md_indices
        r.update(self._md_indices)

        # if not self._md_indices:
        #     self._md_indices = self._collect_default_indices()
        # elif len(self._md_indices) < len(self._default_index_keys) or
        if squeeze:
            return {k: v for k, v in r.items() if len(v) > 1}
        else:
            return r

    def index(self, key):
        r"""Return the unique, sorted values of the specified metadata ``key`` from all the fields.
        ``key`` will be automatically added to the keys returned by :obj:`indices`.

        Parameters
        ----------
        key : str
            Metadata key.

        Returns
        -------
        list
            Unique, sorted values of ``key`` from all the
            :obj:`Field`\ s.

        See Also
        --------
        index

        Examples
        --------
        >>> import earthkit.data
        >>> ds = earthkit.data.from_source("file", "docs/examples/tuv_pl.grib")
        >>> ds.index("level")
        [300, 400, 500, 700, 850, 1000]

        """
        if key in self._md_indices:
            return self._md_indices[key]

        if key in self._default_md_indices:
            return self._default_md_indices[key]

        # if key in self.indices():
        #     return self.indices()[key]
        self._md_indices[key] = self._md_index_value(key)
        return self._md_indices[key]

    def to_numpy(self, **kwargs):
        r"""Return all the fields' values as an ndarray. It is formed as the array of the
        :obj:`data.core.fieldlist.Field.to_numpy` values per field.

        Parameters
        ----------
        **kwargs: dict, optional
            Keyword arguments passed to :obj:`data.core.fieldlist.Field.to_numpy`

        Returns
        -------
        ndarray
            Array containing the field values.

        See Also
        --------
        to_array
        values
        """
        import numpy as np

        return np.array([f.to_numpy(**kwargs) for f in self])

    def to_array(self, **kwargs):
        r"""Return all the fields' values as an array. It is formed as the array of the
        :obj:`data.core.fieldlist.Field.to_array` values per field.

        Parameters
        ----------
        **kwargs: dict, optional
            Keyword arguments passed to :obj:`data.core.fieldlist.Field.to_array`

        Returns
        -------
        array-like
            Array containing the field values. The array format is specified by
            :attr:`array_backend`.

        See Also
        --------
        values
        to_numpy
        """
        x = [f.to_array(**kwargs) for f in self]
        return self._array_backend.array_ns.stack(x)

    @property
    def values(self):
        r"""array-like: Get all the fields' values as a 2D array. It is formed as the array of
        :obj:`GribField.values <data.readers.grib.codes.GribField.values>` per field.

        See Also
        --------
        to_array

        >>> import earthkit.data
        >>> ds = earthkit.data.from_source("file", "docs/examples/test.grib")
        >>> for f in ds:
        ...     print(f.values.shape)
        ...
        (209,)
        (209,)
        >>> v = ds.values
        >>> v.shape
        (2, 209)
        >>> v[0][:3]
        array([262.78027344, 267.44726562, 268.61230469])

        """
        x = [f.values for f in self]
        return self._array_backend.array_ns.stack(x)

    def data(
        self,
        keys=("lat", "lon", "value"),
        flatten=False,
        dtype=None,
        index=None,
    ):
        r"""Return the values and/or the geographical coordinates.

        Only works when all the fields have the same grid geometry.

        Parameters
        ----------
        keys: :obj:`str`, :obj:`list` or :obj:`tuple`
            Specifies the type of data to be returned. Any combination of "lat", "lon" and "value"
            is allowed here.
        flatten: bool
            When it is True the "lat", "lon" arrays and the "value" arrays per field
            will all be flattened. Otherwise they will preserve the field's :obj:`shape`.
        dtype: str, array.dtype or None
            Typecode or data-type of the arrays. When it is :obj:`None` the default
            type used by the underlying data accessor is used. For GRIB it is
            ``float64``.
        index: array indexing object, optional
            The index of the values to be extracted from each field. When it is None all the
            values are extracted.

        Returns
        -------
        array-like
            The elements of the array (in the order of the ``keys``) are as follows:

            * the latitudes array from the first field  when "lat" is in ``keys``
            * the longitudes array from the first field when "lon" is in ``keys``
            * a values array per field when "values" is in ``keys``

        Raises
        ------
        ValueError
            When not all the fields have the same grid geometry.

        Examples
        --------
        - :ref:`/examples/grib_lat_lon_value.ipynb`

        >>> import earthkit.data
        >>> ds = earthkit.data.from_source("file", "docs/examples/test6.grib")
        >>> len(ds)
        6
        >>> d = ds.data()
        >>> d.shape
        (8, 7, 12)
        >>> d[0, 0, 0]  # first latitude
        90.0
        >>> d[1, 0, 0]  # first longitude
        0.0
        >>> d[2:, 0, 0]  # first value per field
        array([272.56417847,  -6.28688049,   7.83348083, 272.53916931,
                -4.89837646,   8.66096497])
        >>> d = ds.data(keys="lon")
        >>> d.shape
        (1, 7, 12)
        >>> d[0, 0, 0]  # first longitude
        0.0

        See Also
        --------
        to_latlon
        to_points
        to_numpy
        values

        """
        if self._is_shared_grid():
            if isinstance(keys, str):
                keys = [keys]

            if "lat" in keys or "lon" in keys:
                latlon = self[0].to_latlon(flatten=flatten, dtype=dtype, index=index)

            r = []
            for k in keys:
                if k == "lat":
                    r.append(latlon["lat"])
                elif k == "lon":
                    r.append(latlon["lon"])
                elif k == "value":
                    r.extend([f.to_array(flatten=flatten, dtype=dtype, index=index) for f in self])
                else:
                    raise ValueError(f"data: invalid argument: {k}")
            return self._array_backend.array_ns.stack(r)

        elif len(self) == 0:
            return self._array_backend.array_ns.stack([])
        else:
            raise ValueError("Fields do not have the same grid geometry")

    def metadata(self, *args, **kwargs):
        r"""Return the metadata values for each field.

        Parameters
        ----------
        *args: tuple
            Positional arguments defining the metadata keys. Passed to
            :obj:`GribField.metadata() <data.readers.grib.codes.GribField.metadata>`
        **kwargs: dict, optional
            Keyword arguments passed to
            :obj:`GribField.metadata() <data.readers.grib.codes.GribField.metadata>`

        Returns
        -------
        list
            List with one item per :obj:`GribField <data.readers.grib.codes.GribField>`

        Examples
        --------
        >>> import earthkit.data
        >>> ds = earthkit.data.from_source("file", "docs/examples/test.grib")
        >>> ds.metadata("param")
        ['2t', 'msl']
        >>> ds.metadata("param", "units")
        [('2t', 'K'), ('msl', 'Pa')]
        >>> ds.metadata(["param", "units"])
        [['2t', 'K'], ['msl', 'Pa']]

        """
        result = []
        for s in self:
            result.append(s.metadata(*args, **kwargs))
        return result

    def ls(self, n=None, keys=None, extra_keys=None, namespace=None):
        r"""Generate a list like summary using a set of metadata keys.

        Parameters
        ----------
        n: int, None
            The number of :obj:`Field`\ s to be
            listed. None means all the messages, ``n > 0`` means fields from the front, while
            ``n < 0`` means fields from the back of the fieldlist.
        keys: list of str, dict, None
            Metadata keys. If it is None the following default set of keys will be used:  "centre",
            "shortName", "typeOfLevel", "level", "dataDate", "dataTime", "stepRange", "dataType",
            "number", "gridType". To specify a column title for each key in the output use a dict.
        extra_keys: list of str, dict, None
            List of additional keys to ``keys``. To specify a column title for each key in the output
            use a dict.
        namespace: str, None
            The namespace to choose the ``keys`` from. When it is set ``keys`` and
            ``extra_keys`` are omitted.

        Returns
        -------
        Pandas DataFrame
            DataFrame with one row per :obj:`Field`.

        See Also
        --------
        head
        tail

        """
        from earthkit.data.utils.summary import ls

        def _proc(keys, n):
            num = len(self)
            pos = slice(0, num)
            if n is not None:
                pos = slice(0, min(num, n)) if n > 0 else slice(num - min(num, -n), num)
            pos_range = range(pos.start, pos.stop)

            if "namespace" in keys:
                ns = keys.pop("namespace", None)
                for i in pos_range:
                    f = self[i]
                    v = f.metadata(namespace=ns)
                    if len(keys) > 0:
                        v.update(f._attributes(keys))
                    yield (v)
            else:
                for i in pos_range:
                    yield (self[i]._attributes(keys))

        _keys = self._default_ls_keys() if namespace is None else dict(namespace=namespace)
        return ls(_proc, _keys, n=n, keys=keys, extra_keys=extra_keys)

    @cached_method
    def _default_ls_keys(self):
        if len(self) > 0:
            return self[0]._metadata.ls_keys()
        else:
            return []

    def head(self, n=5, **kwargs):
        r"""Generate a list like summary of the first ``n``
        :obj:`GribField <data.readers.grib.codes.GribField>`\ s using a set of metadata keys.
        Same as calling :obj:`ls` with ``n``.

        Parameters
        ----------
        n: int, None
            The number of messages (``n`` > 0) to be printed from the front.
        **kwargs: dict, optional
            Other keyword arguments passed to :obj:`ls`.

        Returns
        -------
        Pandas DataFrame
            See  :obj:`ls`.

        See Also
        --------
        ls
        tail

        The following calls are equivalent:

        .. code-block:: python

            ds.head()
            ds.head(5)
            ds.head(n=5)
            ds.ls(5)
            ds.ls(n=5)

        """
        if n <= 0:
            raise ValueError("head: n must be > 0")
        return self.ls(n=n, **kwargs)

    def tail(self, n=5, **kwargs):
        r"""Generate a list like summary of the last ``n``
        :obj:`GribField <data.readers.grib.codes.GribField>`\ s using a set of metadata keys.
        Same as calling :obj:`ls` with ``-n``.

        Parameters
        ----------
        n: int, None
            The number of messages (``n`` > 0)  to be printed from the back.
        **kwargs: dict, optional
            Other keyword arguments passed to :obj:`ls`.

        Returns
        -------
        Pandas DataFrame
            See  :obj:`ls`.

        See Also
        --------
        head
        ls

        The following calls are equivalent:

        .. code-block:: python

            ds.tail()
            ds.tail(5)
            ds.tail(n=5)
            ds.ls(-5)
            ds.ls(n=-5)

        """
        if n <= 0:
            raise ValueError("n must be > 0")
        return self.ls(n=-n, **kwargs)

    def describe(self, *args, **kwargs):
        r"""Generate a summary of the fieldlist."""
        from earthkit.data.utils.summary import format_describe

        def _proc():
            for f in self:
                yield (f._attributes(self._describe_keys()))

        return format_describe(_proc(), *args, **kwargs)

    @cached_method
    def _describe_keys(self):
        if len(self) > 0:
            return self[0]._metadata.describe_keys()
        else:
            return []

    def datetime(self):
        r"""Return the unique, sorted list of dates and times in the fieldlist.

        Returns
        -------
        dict of datatime.datetime
            Dict with items "base_time" and "valid_time".

        >>> import earthkit.data
        >>> ds = earthkit.data.from_source("file", "tests/data/t_time_series.grib")
        >>> ds.datetime()
        {'base_time': [datetime.datetime(2020, 12, 21, 12, 0)],
        'valid_time': [
            datetime.datetime(2020, 12, 21, 12, 0),
            datetime.datetime(2020, 12, 21, 15, 0),
            datetime.datetime(2020, 12, 21, 18, 0),
            datetime.datetime(2020, 12, 21, 21, 0),
            datetime.datetime(2020, 12, 23, 12, 0)]}

        """
        base = set()
        valid = set()
        for s in self:
            d = s.datetime()
            base.add(d["base_time"])
            valid.add(d["valid_time"])
        return {"base_time": sorted(base), "valid_time": sorted(valid)}

    def to_points(self, **kwargs):
        r"""Return the geographical coordinates shared by all the fields in
        the data's original Coordinate Reference System (CRS).

        Parameters
        ----------
        **kwargs: dict, optional
            Keyword arguments passed to
            :obj:`Field.to_points() <data.core.fieldlist.Field.to_points>`

        Returns
        -------
        dict
            Dictionary with items "x" and "y", containing the arrays of the x and
            y coordinates, respectively. The array format is specified by
            :attr:`array_backend`.

        Raises
        ------
        ValueError
            When not all the fields have the same grid geometry.
        """
        if self._is_shared_grid():
            return self[0].to_points(**kwargs)
        elif len(self) == 0:
            return dict(x=None, y=None)
        else:
            raise ValueError("Fields do not have the same grid geometry")

    def to_latlon(self, index=None, **kwargs):
        r"""Return the latitudes/longitudes shared by all the fields.

        Parameters
        ----------
        index: array indexing object, optional
            The index of the latitudes/longitudes to be extracted. When it is None
            all the values are extracted.
        **kwargs: dict, optional
            Keyword arguments passed to
            :meth:`Field.to_latlon() <data.core.fieldlist.Field.to_latlon>`

        Returns
        -------
        dict
            Dictionary with items "lat" and "lon", containing the arrays of the latitudes and
            longitudes, respectively. The array format is specified by
            :attr:`array_backend`.

        Raises
        ------
        ValueError
            When not all the fields have the same grid geometry

        Examples
        --------
        >>> import earthkit.data
        >>> ds = earthkit.data.from_source("file", "docs/examples/test.grib")
        >>> for f in ds:
        ...     print(f.shape)
        ...
        (11, 19)
        (11, 19)
        >>> r = ds.to_latlon()
        >>> for k, v in r.items():
        ...     print(f"{k}: shape={v.shape}")
        ...
        lat: shape=(11, 19)
        lon: shape=(11, 19)
        >>> r["lon"][:2]
        array([[-27., -23., -19., -15., -11.,  -7.,  -3.,   1.,   5.,   9.,  13.,
         17.,  21.,  25.,  29.,  33.,  37.,  41.,  45.],
        [-27., -23., -19., -15., -11.,  -7.,  -3.,   1.,   5.,   9.,  13.,
         17.,  21.,  25.,  29.,  33.,  37.,  41.,  45.]])

        """
        if self._is_shared_grid():
            return self[0].to_latlon(**kwargs)
        elif len(self) == 0:
            return dict(lat=None, lon=None)
        else:
            raise ValueError("Fields do not have the same grid geometry")

    def projection(self):
        r"""Return the projection information shared by all the fields.

        Returns
        -------
        :obj:`Projection`

        Raises
        ------
        ValueError
            When not all the fields have the same grid geometry

        Examples
        --------
        >>> import earthkit.data
        >>> ds = earthkit.data.from_source("file", "docs/examples/test.grib")
        >>> ds.projection()
        <Projected CRS: +proj=eqc +ellps=WGS84 +a=6378137.0 +lon_0=0.0 +to ...>
        Name: unknown
        Axis Info [cartesian]:
        - E[east]: Easting (unknown)
        - N[north]: Northing (unknown)
        - h[up]: Ellipsoidal height (metre)
        Area of Use:
        - undefined
        Coordinate Operation:
        - name: unknown
        - method: Equidistant Cylindrical
        Datum: Unknown based on WGS 84 ellipsoid
        - Ellipsoid: WGS 84
        - Prime Meridian: Greenwich
        >>> ds.projection().to_proj_string()
        '+proj=eqc +ellps=WGS84 +a=6378137.0 +lon_0=0.0 +to_meter=111319.4907932736 +no_defs +type=crs'
        """
        if self._is_shared_grid():
            return self[0].projection()
        elif len(self) == 0:
            return None
        else:
            raise ValueError("Fields do not have the same grid geometry")

    def bounding_box(self):
        r"""Return the bounding box for each field.

        Returns
        -------
        list
            List with one :obj:`BoundingBox <data.utils.bbox.BoundingBox>` per
            :obj:`Field`
        """
        return [s.bounding_box() for s in self]

    @cached_method
    def _is_shared_grid(self):
        if len(self) > 0:
            grid = self[0]._metadata.geography._unique_grid_id()
            if grid is not None:
                return all(f._metadata.geography._unique_grid_id() == grid for f in self)
        return False

    @detect_out_filename
    def save(self, filename, append=False, **kwargs):
        r"""Write all the fields into a file.

        Parameters
        ----------
        filename: str, optional
            The target file path, if not defined attempts will be made to detect the filename
        append: bool, optional
            When it is true append data to the target file. Otherwise
            the target file be overwritten if already exists. Default is False
        **kwargs: dict, optional
            Other keyword arguments passed to :obj:`write`.

        See Also
        --------
        :obj:`write`
        :meth:`GribFieldList.save() <data.readers.grib.index.GribFieldList.save>`
        :meth:`NumpyFieldList.save() <data.sources.numpy_list.NumpyFieldList.save>`

        """
        flag = "wb" if not append else "ab"
        with open(filename, flag) as f:
            self.write(f, **kwargs)

    def write(self, f, **kwargs):
        r"""Write all the fields to a file object.

        Parameters
        ----------
        f: file object
            The target file object.
        **kwargs: dict, optional
            Other keyword arguments passed to the underlying field implementation.

        See Also
        --------
        read

        """
        for s in self:
            s.write(f, **kwargs)

    def to_tensor(self, *args, **kwargs):
        from earthkit.data.indexing.tensor import FieldListTensor

        return FieldListTensor.from_fieldlist(self, *args, **kwargs)

    def to_fieldlist(self, array_backend=None, **kwargs):
        r"""Convert to a new :class:`FieldList`.

        When the :class:`FieldList` is already in the required format no new
        :class:`FieldList` is created but the current one is returned.

        Parameters
        ----------
        array_backend: str, :obj:`ArrayBackend`
            Specifies the array backend for the generated :class:`FieldList`. The array
            type must be supported by :class:`ArrayBackend`.

        **kwargs: dict, optional
            ``kwargs`` are passed to :obj:`to_array` to
            extract the field values the resulting object will store.

        Returns
        -------
        :class:`FieldList`
            - the current :class:`FieldList` if it is already in the required format
            - a new :class:`ArrayFieldList` otherwise

        Examples
        --------
        The following example will convert a fieldlist read from a file into a
        :class:`ArrayFieldList` storing single precision field values.

        >>> import numpy as np
        >>> import earthkit.data
        >>> ds = earthkit.data.from_source("file", "docs/examples/tuv_pl.grib")
        >>> ds.path
        'docs/examples/tuv_pl.grib'
        >>> r = ds.to_fieldlist(array_backend="numpy", dtype=np.float32)
        >>> r
        ArrayFieldList(fields=18)
        >>> hasattr(r, "path")
        False
        >>> r.to_numpy().dtype
        dtype('float32')

        """
        if array_backend is None:
            array_backend = self._array_backend
        array_backend = ensure_backend(array_backend)
        return self._to_array_fieldlist(array_backend=array_backend, **kwargs)

    def _to_array_fieldlist(self, **kwargs):
        md = [f.metadata() for f in self]
        return self.from_array(self.to_array(**kwargs), md)

    def cube(self, *args, **kwargs):
        from earthkit.data.indexing.cube import FieldCube

        return FieldCube(self, *args, **kwargs)

    @classmethod
    def new_mask_index(self, *args, **kwargs):
        return MaskFieldList(*args, **kwargs)

    @classmethod
    def merge(cls, sources):
        assert all(isinstance(_, FieldList) for _ in sources)
        return MultiFieldList(sources)


class MaskFieldList(FieldList, MaskIndex):
    def __init__(self, *args, **kwargs):
        MaskIndex.__init__(self, *args, **kwargs)


class MultiFieldList(FieldList, MultiIndex):
    def __init__(self, *args, **kwargs):
        MultiIndex.__init__(self, *args, **kwargs)<|MERGE_RESOLUTION|>--- conflicted
+++ resolved
@@ -485,7 +485,7 @@
             Positional arguments specifying metadata keys. Can be empty, in this case all
             the keys from the specified ``namespace`` will
             be used. (See examples below).
-        astype: type name,5 :obj:`list` or :obj:`tuple`
+        astype: type name, :obj:`list` or :obj:`tuple`
             Return types for ``keys``. A single value is accepted and applied to all the ``keys``.
             Otherwise, must have same the number of elements as ``keys``. Only used when
             ``keys`` is not empty.
@@ -763,10 +763,7 @@
     @cached_method
     def _default_md_index_keys(self):
         if len(self) > 0:
-<<<<<<< HEAD
             # return self[0].metadata().index_keys()
-=======
->>>>>>> 80605504
             return self[0]._metadata.index_keys()
         else:
             return []
