--- conflicted
+++ resolved
@@ -53,29 +53,7 @@
 optional-dependencies.ci = [ "numpy" ]
 optional-dependencies.covjsonkit = [ "covjsonkit>=0.1.1" ]
 optional-dependencies.dev = [
-<<<<<<< HEAD
-  "cartopy",
-  "cdsapi>=0.7.2",
-  "covjsonkit>=0.1.1",
-  "earthkit-data-demo-source",
-  "earthkit-geo>=0.2",
-  "ecmwf-api-client>=1.6.1",
-  "ecmwf-opendata>=0.3.3",
-  "geopandas",
-  "hda>=2.22",
-  "nbconvert",
-  "nbformat",
-  "polytope-client>=0.7.4",
-  "pyfakefs",
-  "pyfdb>=0.1",
-  "pyodc",
-  "pytest",
-  "pytest-cov",
-  "pytest-forked",
-  "pytest-timeout",
-=======
   "earthkit-data[all,docs,test]",
->>>>>>> 6a41bd8e
 ]
 optional-dependencies.docs = [
   "nbsphinx",
