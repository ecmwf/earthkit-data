[build-system]
requires = [
  "setuptools>=61",
  "setuptools-scm>=8",
]

[project]
name = "earthkit-data"
description = "A format-agnostic Python interface for geospatial data"
readme = "README.md"
license = { text = "Apache License Version 2.0" }
authors = [
  { name = "European Centre for Medium-Range Weather Forecasts (ECMWF)", email = "software.support@ecmwf.int" },
]
requires-python = ">=3.8"
classifiers = [
  "Development Status :: 2 - Pre-Alpha",
  "Intended Audience :: Developers",
  "License :: OSI Approved :: Apache Software License",
  "Operating System :: OS Independent",
  "Programming Language :: Python :: 3 :: Only",
  "Programming Language :: Python :: 3.8",
  "Programming Language :: Python :: 3.9",
  "Programming Language :: Python :: 3.10",
  "Programming Language :: Python :: 3.11",
  "Programming Language :: Python :: 3.12",
  "Programming Language :: Python :: Implementation :: CPython",
  "Programming Language :: Python :: Implementation :: PyPy",
]
dynamic = [
  "version",
]
dependencies = [
  "cfgrib>=0.9.10.1",
  "dask",
  "earthkit-geo>=0.2",
  "earthkit-meteo>=0.0.1",
  "eccodes>=1.7",
  "entrypoints",
  "filelock",
  "jinja2",
  "jsonschema",
  "markdown",
  "multiurl",
  "netcdf4",
  "pandas",
  "pdbufr>=0.11",
  "pyyaml",
  "tqdm>=4.63",
  "xarray>=0.19",
]
<<<<<<< HEAD
description = "A format-agnostic Python interface for geospatial data"
dynamic = ["version"]
license = {text = "Apache License Version 2.0"}
name = "earthkit-data"
readme = "README.md"
requires-python = ">= 3.8"

[project.entry-points."xarray.backends"]
earthkit = "earthkit.data.utils.xarrayengine:EarthkitBackendEntrypoint"
earthkitobject = "earthkit.data.utils.xarrayengine:EarthkitObjectBackendEntrypoint"

[project.optional-dependencies]
all = [
  "earthkit-data[mars]",
  "earthkit-data[cds]",
  "earthkit-data[ecmwf-opendata]",
  "earthkit-data[fdb]",
  "earthkit-data[polytope]",
  "earthkit-data[wekeo]",
  "earthkit-data[odb]",
  "earthkit-data[projection]",
  "earthkit-data[geopandas]",
  "earthkit-data[eccovjson]"
]
cds = ["cdsapi"]
eccovjson = ["eccovjson>=0.0.5"]
ecmwf-opendata = ["ecmwf-opendata>=0.3.3"]
fdb = ["pyfdb"]
geopandas = ["geopandas"]
mars = ["ecmwf-api-client>=1.6.1"]
odb = ["pyodc"]
polytope = ["polytope-client>=0.7.4"]
projection = ["cartopy"]
test = [
  "earthkit-data[all]",
=======
optional-dependencies.all = [
  "cartopy",
  "cdsapi",
  "cfgrib>=0.9.10.1",
  "dask",
  "earthkit-geo>=0.2",
  "earthkit-meteo>=0.0.1",
  "eccodes>=1.7",
  "eccovjson>=0.0.5",
  "ecmwf-api-client>=1.6.1",
  "ecmwf-opendata>=0.3.3",
  "entrypoints",
  "filelock",
  "geopandas",
  "hda",
  "jinja2",
  "jsonschema",
  "markdown",
  "multiurl",
  "nbconvert",
  "nbformat",
  "netcdf4",
  "pandas",
  "pdbufr>=0.11",
  "polytope-client>=0.7.4",
  "pyfdb",
  "pyodc",
>>>>>>> 0603bc54
  "pytest",
  "pytest-cov",
  "pytest-forked",
  "pytest-timeout",
  "pyyaml",
  "tqdm>=4.63",
  "xarray>=0.19",
]
optional-dependencies.cds = [
  "cdsapi",
]
optional-dependencies.eccovjson = [
  "eccovjson>=0.0.5",
]
optional-dependencies.ecmwf-opendata = [
  "ecmwf-opendata>=0.3.3",
]
optional-dependencies.fdb = [
  "pyfdb",
]
optional-dependencies.geopandas = [
  "geopandas",
]
optional-dependencies.mars = [
  "ecmwf-api-client>=1.6.1",
]
optional-dependencies.odb = [
  "pyodc",
]
optional-dependencies.polytope = [
  "polytope-client>=0.7.4",
]
optional-dependencies.projection = [
  "cartopy",
]
optional-dependencies.test = [
  "nbconvert",
  "nbformat",
  "pytest",
  "pytest-cov",
  "pytest-forked",
  "pytest-timeout",
]
optional-dependencies.wekeo = [
  "hda",
]
urls.Documentation = "https://earthkit-data.readthedocs.io/"
urls.Homepage = "https://github.com/ecmwf/earthkit-data/"
urls.Issues = "https://github.com/ecmwf/earthkit-data.issues"
urls.Repository = "https://github.com/ecmwf/earthkit-data/"

[tool.setuptools.packages.find]
include = [
  "earthkit.data",
]
where = [
  "src/",
]

[tool.setuptools_scm]
version_file = "src/earthkit/data/_version.py"

[tool.isort]
profile = "black"

[tool.coverage.run]
branch = "true"

[tool.pydocstyle]
add_ignore = [
  "D1",
  "D200",
  "D205",
  "D400",
  "D401",
]
convention = "numpy"<|MERGE_RESOLUTION|>--- conflicted
+++ resolved
@@ -49,43 +49,7 @@
   "tqdm>=4.63",
   "xarray>=0.19",
 ]
-<<<<<<< HEAD
-description = "A format-agnostic Python interface for geospatial data"
-dynamic = ["version"]
-license = {text = "Apache License Version 2.0"}
-name = "earthkit-data"
-readme = "README.md"
-requires-python = ">= 3.8"
 
-[project.entry-points."xarray.backends"]
-earthkit = "earthkit.data.utils.xarrayengine:EarthkitBackendEntrypoint"
-earthkitobject = "earthkit.data.utils.xarrayengine:EarthkitObjectBackendEntrypoint"
-
-[project.optional-dependencies]
-all = [
-  "earthkit-data[mars]",
-  "earthkit-data[cds]",
-  "earthkit-data[ecmwf-opendata]",
-  "earthkit-data[fdb]",
-  "earthkit-data[polytope]",
-  "earthkit-data[wekeo]",
-  "earthkit-data[odb]",
-  "earthkit-data[projection]",
-  "earthkit-data[geopandas]",
-  "earthkit-data[eccovjson]"
-]
-cds = ["cdsapi"]
-eccovjson = ["eccovjson>=0.0.5"]
-ecmwf-opendata = ["ecmwf-opendata>=0.3.3"]
-fdb = ["pyfdb"]
-geopandas = ["geopandas"]
-mars = ["ecmwf-api-client>=1.6.1"]
-odb = ["pyodc"]
-polytope = ["polytope-client>=0.7.4"]
-projection = ["cartopy"]
-test = [
-  "earthkit-data[all]",
-=======
 optional-dependencies.all = [
   "cartopy",
   "cdsapi",
@@ -113,7 +77,6 @@
   "polytope-client>=0.7.4",
   "pyfdb",
   "pyodc",
->>>>>>> 0603bc54
   "pytest",
   "pytest-cov",
   "pytest-forked",
@@ -165,6 +128,9 @@
 urls.Issues = "https://github.com/ecmwf/earthkit-data.issues"
 urls.Repository = "https://github.com/ecmwf/earthkit-data/"
 
+entry-points."xarray.backends".earthkit = "earthkit.data.utils.xarrayengine:EarthkitBackendEntrypoint"
+entry-points."xarray.backends".earthkitobject = "earthkit.data.utils.xarrayengine:EarthkitObjectBackendEntrypoint"
+
 [tool.setuptools.packages.find]
 include = [
   "earthkit.data",
