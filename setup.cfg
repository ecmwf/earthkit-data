<<<<<<< HEAD
[metadata]
name = earthkit-data
license = Apache License 2.0
description = A format-agnostic Python interface for geospatial data
classifiers =
    Development Status :: 2 - Pre-Alpha
    Intended Audience :: Science/Research
    License :: OSI Approved :: Apache Software License
    Operating System :: OS Independent
    Programming Language :: Python
    Programming Language :: Python :: 3
    Programming Language :: Python :: 3.8
    Programming Language :: Python :: 3.9
    Programming Language :: Python :: 3.10
    Programming Language :: Python :: 3.11
    Topic :: Scientific/Engineering
long_description_content_type=text/markdown
long_description = file: README.md
test_suite = tests

[options]
packages = find_namespace:
install_requires =
    cfgrib>=0.9.10.1
    eccodes>=1.7.0
    dask
    entrypoints
    filelock
    jinja2
    jsonschema
    markdown
    multiurl>=0.3.0
    netcdf4
    pandas
    pdbufr>=0.11.0
    pyyaml
    tqdm>=4.63.0
    xarray>=0.19.0
    earthkit-meteo>=0.0.1
include_package_data = True

[options.packages.find]
include = earthkit.*

[options.extras_require]
mars = ecmwf-api-client>=1.6.1
cds = cdsapi
fdb = pyfdb
polytope = polytope-client>=0.7.4
wekeo = hda
ecmwf-opendata = ecmwf-opendata>=0.3.3
odb = pyodc
projection = cartopy
geopandas = geopandas
eccovjson = eccovjson>=0.0.5
s3 = aws-requests-auth
all =
    earthkit-data[mars]
    earthkit-data[cds]
    earthkit-data[ecmwf-opendata]
    earthkit-data[fdb]
    earthkit-data[polytope]
    earthkit-data[wekeo]
    earthkit-data[odb]
    earthkit-data[projection]
    earthkit-data[geopandas]
    earthkit-data[eccovjson]
test =
    earthkit-data[all]
    pytest
    pytest-cov
    pytest-forked
    pytest-timeout
    nbformat
    nbconvert

=======
>>>>>>> d5c63099
[flake8]
max-line-length = 110
extend-ignore = E203, W503<|MERGE_RESOLUTION|>--- conflicted
+++ resolved
@@ -1,82 +1,3 @@
-<<<<<<< HEAD
-[metadata]
-name = earthkit-data
-license = Apache License 2.0
-description = A format-agnostic Python interface for geospatial data
-classifiers =
-    Development Status :: 2 - Pre-Alpha
-    Intended Audience :: Science/Research
-    License :: OSI Approved :: Apache Software License
-    Operating System :: OS Independent
-    Programming Language :: Python
-    Programming Language :: Python :: 3
-    Programming Language :: Python :: 3.8
-    Programming Language :: Python :: 3.9
-    Programming Language :: Python :: 3.10
-    Programming Language :: Python :: 3.11
-    Topic :: Scientific/Engineering
-long_description_content_type=text/markdown
-long_description = file: README.md
-test_suite = tests
-
-[options]
-packages = find_namespace:
-install_requires =
-    cfgrib>=0.9.10.1
-    eccodes>=1.7.0
-    dask
-    entrypoints
-    filelock
-    jinja2
-    jsonschema
-    markdown
-    multiurl>=0.3.0
-    netcdf4
-    pandas
-    pdbufr>=0.11.0
-    pyyaml
-    tqdm>=4.63.0
-    xarray>=0.19.0
-    earthkit-meteo>=0.0.1
-include_package_data = True
-
-[options.packages.find]
-include = earthkit.*
-
-[options.extras_require]
-mars = ecmwf-api-client>=1.6.1
-cds = cdsapi
-fdb = pyfdb
-polytope = polytope-client>=0.7.4
-wekeo = hda
-ecmwf-opendata = ecmwf-opendata>=0.3.3
-odb = pyodc
-projection = cartopy
-geopandas = geopandas
-eccovjson = eccovjson>=0.0.5
-s3 = aws-requests-auth
-all =
-    earthkit-data[mars]
-    earthkit-data[cds]
-    earthkit-data[ecmwf-opendata]
-    earthkit-data[fdb]
-    earthkit-data[polytope]
-    earthkit-data[wekeo]
-    earthkit-data[odb]
-    earthkit-data[projection]
-    earthkit-data[geopandas]
-    earthkit-data[eccovjson]
-test =
-    earthkit-data[all]
-    pytest
-    pytest-cov
-    pytest-forked
-    pytest-timeout
-    nbformat
-    nbconvert
-
-=======
->>>>>>> d5c63099
 [flake8]
 max-line-length = 110
 extend-ignore = E203, W503