--- conflicted
+++ resolved
@@ -21,17 +21,8 @@
 [options]
 packages = find_namespace:
 install_requires =
-<<<<<<< HEAD
-    cdsapi
+    cfgrib>=0.9.10.1
     eccodes>=1.7.0
-    cfgrib>=0.9.10.1
-    ecmwf-api-client>=1.6.1
-    ecmwf-opendata>=0.3.3
-    polytope-client>=0.7.2
-=======
-    cfgrib>=0.9.10.1
-    eccodes>=1.5.0
->>>>>>> c8445e7c
     dask
     entrypoints
     filelock
@@ -58,8 +49,7 @@
 wekeo = hda
 ecmwf-opendata = ecmwf-opendata>=0.3.3
 odb = pyodc
-bufr =
-    pdbufr>=0.11.0
+bufr = pdbufr>=0.11.0
 projection = cartopy
 geopandas = geopandas
 eccovjson = eccovjson>=0.0.5
