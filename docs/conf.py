--- conflicted
+++ resolved
@@ -40,8 +40,6 @@
     "sphinx.ext.autodoc",
     "sphinx.ext.napoleon",
     "autoapi.extension",
-<<<<<<< HEAD
-=======
     "xref",
 ]
 
@@ -57,30 +55,10 @@
     "show-inheritance",
     "show-module-summary",
     "imported-members",
->>>>>>> dbdf7ba9
+    "inherited-members",
 ]
 autoapi_root = "_api"
-
-# napoleon configuration
-napoleon_google_docstring = False
-napoleon_numpy_docstring = True
-napoleon_preprocess_types = True
-
-# autodoc configuration
-autodoc_typehints = "none"
-
-# autoapi configuration
-autoapi_dirs = ["../earthkit/data"]
-autoapi_ignore = ["*/version.py"]
-autoapi_options = [
-    "members",
-    "inherited-members",
-    "undoc-members",
-    "show-inheritance",
-    "show-module-summary",
-    "imported-members",
-]
-autoapi_root = "_api"
+autoapi_member_order = "alphabetical"
 
 # napoleon configuration
 napoleon_google_docstring = False
@@ -113,10 +91,14 @@
 
 
 xref_links = {
+    "eccodes": (
+        "ecCodes",
+        "https://confluence.ecmwf.int/display/ECC/ecCodes+Home",
+    ),
     "eccodes_namespace": (
         "ecCodes namespace",
         "https://confluence.ecmwf.int/display/UDOC/What+are+namespaces+-+ecCodes+GRIB+FAQ",
-    )
+    ),
 }
 
 
@@ -125,16 +107,23 @@
     # if what == "package":
     #     print(f"{name}[{what}]")
 
-    if what == "module" and "grib.codes" not in name and "grib.fieldset" not in name:
+    if what == "module" and name not in [
+        "data.readers.grib.codes",
+        "data.readers.grib.index",
+    ]:
         skip = True
     elif what == "package" and name not in [
         "data",
         "data.readers",
         "data.readers.grib",
-        "data.readers.fieldset",
+        # "data.readers.grib.fieldset",
+        "data.readers.grib.index",
     ]:
         skip = True
-    elif what == "class" and "GribField" not in name and "FieldSetMixin" not in name:
+    elif what == "class" and name not in [
+        "data.readers.grib.codes.GribField",
+        "data.readers.grib.index.FieldSet",
+    ]:
         skip = True
     elif what in ("function", "attribute", "data"):
         skip = True
