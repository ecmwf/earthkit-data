--- conflicted
+++ resolved
@@ -15,12 +15,7 @@
 from earthkit.data.core.caching import cache_file
 from earthkit.data.core.settings import SETTINGS
 from earthkit.data.core.statistics import record_statistics
-<<<<<<< HEAD
-from earthkit.data.utils import progress_bar
-=======
-from earthkit.data.utils.parts import PathAndParts
 from earthkit.data.utils.progbar import progress_bar
->>>>>>> 0d5a6a09
 
 from .file import FileSource
 
@@ -124,6 +119,7 @@
         range_method="auto",
         http_headers=None,
         fake_headers=None,  # When HEAD is not allowed but you know the size
+        stream=False,
         auth=None,
         **kwargs,
     ):
@@ -151,6 +147,19 @@
     def connect_to_mirror(self, mirror):
         return mirror.connection_for_url(self, self.url, self.url_parts)
 
+    def prepare_headers(self, url):
+        headers = {}
+        if self.http_headers is not None:
+            headers = dict(self.http_headers)
+
+        if self.auth is not None:
+            headers.update(self.auth.auth_header(url))
+
+        if not headers:
+            headers = None
+
+        return headers
+
     @property
     def url(self):
         return self.url_spec.url
@@ -442,6 +451,10 @@
         downloader = Downloader(
             self.url_spec.zipped(),
             timeout=SETTINGS.get("url-download-timeout"),
+            verify=self.verify,
+            range_method=self.range_method,
+            http_headers=self.prepare_headers(self.url),
+            fake_headers=self.fake_headers,
             statistics_gatherer=_ignore,
             progress_bar=progress_bar,
             resume_transfers=False,
