# (C) Copyright 2020 ECMWF.
#
# This software is licensed under the terms of the Apache Licence Version 2.0
# which can be obtained at http://www.apache.org/licenses/LICENSE-2.0.
# In applying this licence, ECMWF does not waive the privileges and immunities
# granted to it by virtue of its status as an intergovernmental organisation
# nor does it submit to any jurisdiction.
#


import logging

from multiurl import Downloader

from earthkit.data.core.caching import cache_file
from earthkit.data.core.settings import SETTINGS
from earthkit.data.core.statistics import record_statistics
from earthkit.data.utils import progress_bar

from .file import FileSource

LOG = logging.getLogger(__name__)


def download_and_cache(
    url,
    *,
    owner="url",
    parts=None,
    verify=True,
    force=None,
    chunk_size=1024 * 1024,
    range_method="auto",
    http_headers=None,
    update_if_out_of_date=False,
    fake_headers=None,  # When HEAD is not allowed but you know the size
    **kwargs,
):
    # TODO: re-enable this feature
    extension = None

    LOG.debug("URL %s", url)

    downloader = Downloader(
        url,
        chunk_size=chunk_size,
        timeout=SETTINGS.get("url-download-timeout"),
        verify=verify,
        parts=parts,
        range_method=range_method,
        http_headers=http_headers,
        fake_headers=fake_headers,
        statistics_gatherer=record_statistics,
        progress_bar=progress_bar,
        resume_transfers=True,
        override_target_file=False,
        download_file_extension=".download",
    )

    if extension and extension[0] != ".":
        extension = "." + extension

    if extension is None:
        extension = downloader.extension()

    path = downloader.local_path()
    if path is not None:
        return

    def out_of_date(url, path, cache_data):
        if SETTINGS.get("check-out-of-date-urls") is False:
            return False

        if downloader.out_of_date(path, cache_data):
            if SETTINGS.get("download-out-of-date-urls") or update_if_out_of_date:
                LOG.warning(
                    "Invalidating cache version and re-downloading %s",
                    url,
                )
                return True
            else:
                LOG.warning(
                    "To enable automatic downloading of updated URLs set the 'download-out-of-date-urls'"
                    " setting to True",
                )
        return False

    if force is None:
        force = out_of_date

    def download(target, _):
        downloader.download(target)
        return downloader.cache_data()

    path = cache_file(
        owner,
        download,
        dict(url=url, parts=parts),
        extension=extension,
        force=force,
    )

    return path


class UrlBase(FileSource):
    def __init__(
        self,
        url,
        parts=None,
        filter=None,
        merger=None,
        verify=True,
        range_method="auto",
        http_headers=None,
        fake_headers=None,  # When HEAD is not allowed but you know the size
        stream=False,
        auth=None,
        **kwargs,
    ):
        super().__init__(filter=filter, merger=merger)

        self.url = url
        self.parts = parts
        self.http_headers = http_headers
        self.auth = auth
        self.verify = verify
        self.range_method = range_method
        self.fake_headers = fake_headers
        self.stream = stream
        self._kwargs = kwargs
        LOG.debug(
            f"url={self.url} parts={self.parts} auth={self.auth} _kwargs={self._kwargs}"
        )

    def connect_to_mirror(self, mirror):
        return mirror.connection_for_url(self, self.url, self.parts)

    def prepare_headers(self, url):
        headers = {}
        if self.http_headers is not None:
            headers = dict(self.http_headers)

        if self.auth is not None:
<<<<<<< HEAD
            LOG.debug(f"url={self.url}")
=======
>>>>>>> a0efd1ad
            headers.update(self.auth.auth_header(url))

        if not headers:
            headers = None

        return headers

    def _get_parts(self, url):
        if isinstance(self.parts, dict):
            return self.parts.get(url, None)
        else:
            return self.parts

    def __repr__(self) -> str:
        return f"{self.__class__.__name__}({self.url})"


class Url(UrlBase):
<<<<<<< HEAD
    def __init__(
        self,
        url,
=======
    """Represent a URL source.

    Parameters
    ----------
    url: str, list, tuple
        Single url or a list/tuple of urls. A url item can be:

        * a str
        * a list/tuple of two items. The first item is the url as a str, while the second
          item defines the parts for the given url. In this case the ``parts`` kwargs
          cannot be used.

        When ``url`` is a list/tuple these two formats cannot be mixed so either all the url
        items are str or a list/tuple of url and parts.

    """

    def __init__(
        self,
        url,
        *,
>>>>>>> a0efd1ad
        chunk_size=1024 * 1024,
        update_if_out_of_date=False,
        force=None,
        **kwargs,
    ):
        super().__init__(url, **kwargs)

        # TODO: re-enable this feature
        extension = None

        if not self.stream:
            self.update_if_out_of_date = update_if_out_of_date

<<<<<<< HEAD
            if self.parts is not None and not isinstance(self.parts, (list, tuple)):
                raise TypeError(f"invalid parts format: {type(self.parts)}")

            self._add_auth_headers()
=======
            # ensure no parts kwargs is used when the parts are defined together with the urls
            _parts_kwargs = {}
            if not isinstance(url, (list, tuple)):
                url = [url]
            if isinstance(url[0], (list, tuple)):
                if self.parts is not None:
                    raise ValueError("cannot specify parts both as arg and kwarg")
            else:
                _parts_kwargs = {"parts": self.parts}
>>>>>>> a0efd1ad

            LOG.debug(f"http_headers={self.http_headers}")

            self.downloader = Downloader(
                self.url,
                chunk_size=chunk_size,
                timeout=SETTINGS.get("url-download-timeout"),
                verify=self.verify,
<<<<<<< HEAD
                parts=self.parts,
                range_method=self.range_method,
                http_headers=self.prepare_headers(),
=======
                range_method=self.range_method,
                http_headers=self.prepare_headers(self.url),
>>>>>>> a0efd1ad
                fake_headers=self.fake_headers,
                statistics_gatherer=record_statistics,
                progress_bar=progress_bar,
                resume_transfers=True,
                override_target_file=False,
                download_file_extension=".download",
                **_parts_kwargs,
            )

            if extension and extension[0] != ".":
                extension = "." + extension

            if extension is None:
                extension = self.downloader.extension()

            self.path = self.downloader.local_path()
            if self.path is not None:
                return

            if force is None:
                force = self.out_of_date

            def download(target, _):
                self.downloader.download(target)
                return self.downloader.cache_data()

            self.path = self.cache_file(
                download,
                dict(url=self.url, parts=self.parts),
                extension=extension,
                force=force,
            )

    def mutate(self):
        if self.stream:
<<<<<<< HEAD
            urls = self.url
            s = []
            if not isinstance(urls, list):
                urls = [urls]

            for url in urls:
                s.append(
                    SingleUrlStream(
                        url,
                        parts=self._get_parts(url),
=======
            # create one stream source per url
            from multiurl.downloader import _canonicalize

            s = []
            _kwargs = {}
            if self.parts is not None:
                _kwargs = {"parts": self.parts}
            urls, _ = _canonicalize(self.url, **_kwargs)

            for url, parts in urls:
                s.append(
                    SingleUrlStream(
                        url,
                        parts=parts,
>>>>>>> a0efd1ad
                        verify=True,
                        range_method="auto",
                        http_headers=self.prepare_headers(url),
                        fake_headers=None,
                        auth=self.auth,
                    )
                )

            from .stream import _from_source

            return _from_source(s, **self._kwargs)
        else:
            return super().mutate()

    def out_of_date(self, url, path, cache_data):
        if SETTINGS.get("check-out-of-date-urls") is False:
            return False

        if self.downloader.out_of_date(path, cache_data):
            if SETTINGS.get("download-out-of-date-urls") or self.update_if_out_of_date:
                LOG.warning(
                    "Invalidating cache version and re-downloading %s",
                    self.url,
                )
                return True
            else:
                LOG.warning(
                    "To enable automatic downloading of updated URLs set the 'download-out-of-date-urls'"
                    " setting to True",
                )
        return False


class SingleUrlStream(UrlBase):
    def __init__(
        self,
        url,
        **kwargs,
    ):
        super().__init__(url, **kwargs)

        if isinstance(self.url, (list, tuple)):
            raise TypeError("only a single url is supported")

    def mutate(self):
        from .stream import _from_source

        return _from_source(self, **self._kwargs)

    def to_stream(self):
        from urllib.request import Request, urlopen

        headers = self.prepare_headers(self.url)

        # TODO: ensure stream is closed when consumed
<<<<<<< HEAD
=======
        # TODO: use multiurl
>>>>>>> a0efd1ad
        r = Request(self.url, headers=headers)
        return urlopen(r)

    def prepare_headers(self, url):
        headers = super().prepare_headers(url)
        parts = self.parts_header(self.parts)
        if parts is not None and parts:
            if headers is None:
                headers = {}
            headers.update(parts)
<<<<<<< HEAD
        return headers

    def parts_header(self, parts):
        if parts is not None:
            if isinstance(parts, list):
=======
        return headers if headers is not None else {}

    def parts_header(self, parts):
        if parts is not None:
            if isinstance(parts, (list, tuple)):
>>>>>>> a0efd1ad
                part = parts[0]
            else:
                part = parts

<<<<<<< HEAD
            offset, length = part
=======
            offset, length = part.offset, part.length
>>>>>>> a0efd1ad
            if offset is None:
                offset = 0

            start = offset
            end = ""

            if length is not None:
                end = offset + length - 1

            return {"Range": f"bytes={start}-{end}"}
        else:
            return {}


source = Url<|MERGE_RESOLUTION|>--- conflicted
+++ resolved
@@ -142,10 +142,6 @@
             headers = dict(self.http_headers)
 
         if self.auth is not None:
-<<<<<<< HEAD
-            LOG.debug(f"url={self.url}")
-=======
->>>>>>> a0efd1ad
             headers.update(self.auth.auth_header(url))
 
         if not headers:
@@ -164,11 +160,6 @@
 
 
 class Url(UrlBase):
-<<<<<<< HEAD
-    def __init__(
-        self,
-        url,
-=======
     """Represent a URL source.
 
     Parameters
@@ -190,7 +181,6 @@
         self,
         url,
         *,
->>>>>>> a0efd1ad
         chunk_size=1024 * 1024,
         update_if_out_of_date=False,
         force=None,
@@ -204,45 +194,30 @@
         if not self.stream:
             self.update_if_out_of_date = update_if_out_of_date
 
-<<<<<<< HEAD
-            if self.parts is not None and not isinstance(self.parts, (list, tuple)):
-                raise TypeError(f"invalid parts format: {type(self.parts)}")
-
-            self._add_auth_headers()
-=======
-            # ensure no parts kwargs is used when the parts are defined together with the urls
-            _parts_kwargs = {}
-            if not isinstance(url, (list, tuple)):
-                url = [url]
-            if isinstance(url[0], (list, tuple)):
-                if self.parts is not None:
-                    raise ValueError("cannot specify parts both as arg and kwarg")
-            else:
-                _parts_kwargs = {"parts": self.parts}
->>>>>>> a0efd1ad
-
-            LOG.debug(f"http_headers={self.http_headers}")
+            self.prepare()
+
+            LOG.debug(
+                (
+                    f"url={self.url} parts={self.parts} auth={self.auth}) "
+                    f"http_headers={self.http_headers} parts_kwargs={self.parts_kwargs}"
+                    f" _kwargs={self._kwargs}"
+                )
+            )
 
             self.downloader = Downloader(
                 self.url,
                 chunk_size=chunk_size,
                 timeout=SETTINGS.get("url-download-timeout"),
                 verify=self.verify,
-<<<<<<< HEAD
-                parts=self.parts,
-                range_method=self.range_method,
-                http_headers=self.prepare_headers(),
-=======
                 range_method=self.range_method,
                 http_headers=self.prepare_headers(self.url),
->>>>>>> a0efd1ad
                 fake_headers=self.fake_headers,
                 statistics_gatherer=record_statistics,
                 progress_bar=progress_bar,
                 resume_transfers=True,
                 override_target_file=False,
                 download_file_extension=".download",
-                **_parts_kwargs,
+                **self.parts_kwargs,
             )
 
             if extension and extension[0] != ".":
@@ -271,18 +246,6 @@
 
     def mutate(self):
         if self.stream:
-<<<<<<< HEAD
-            urls = self.url
-            s = []
-            if not isinstance(urls, list):
-                urls = [urls]
-
-            for url in urls:
-                s.append(
-                    SingleUrlStream(
-                        url,
-                        parts=self._get_parts(url),
-=======
             # create one stream source per url
             from multiurl.downloader import _canonicalize
 
@@ -297,7 +260,6 @@
                     SingleUrlStream(
                         url,
                         parts=parts,
->>>>>>> a0efd1ad
                         verify=True,
                         range_method="auto",
                         http_headers=self.prepare_headers(url),
@@ -311,6 +273,32 @@
             return _from_source(s, **self._kwargs)
         else:
             return super().mutate()
+
+    def prepare(self):
+        # ensure no parts kwargs is used when the parts are defined together with the urls
+        self.parts_kwargs = {}
+        urls = self.url
+
+        if not isinstance(urls, (list, tuple)):
+            urls = [urls]
+
+        # a single url as [url, parts] is not allowed by multiurl
+        if (
+            len(urls) == 2
+            and isinstance(urls[0], str)
+            and (urls[1] is None or isinstance(urls[1], (list, tuple)))
+        ):
+            if self.parts is not None:
+                raise ValueError("cannot specify parts both as arg and kwarg")
+            self.url, self.parts = urls
+            self.parts_kwargs = {"parts": self.parts}
+        # each url is a [url, parts]
+        elif isinstance(urls[0], (list, tuple)):
+            if self.parts is not None:
+                raise ValueError("cannot specify parts both as arg and kwarg")
+        # each url is a str
+        else:
+            self.parts_kwargs = {"parts": self.parts}
 
     def out_of_date(self, url, path, cache_data):
         if SETTINGS.get("check-out-of-date-urls") is False:
@@ -353,10 +341,7 @@
         headers = self.prepare_headers(self.url)
 
         # TODO: ensure stream is closed when consumed
-<<<<<<< HEAD
-=======
         # TODO: use multiurl
->>>>>>> a0efd1ad
         r = Request(self.url, headers=headers)
         return urlopen(r)
 
@@ -367,36 +352,30 @@
             if headers is None:
                 headers = {}
             headers.update(parts)
-<<<<<<< HEAD
-        return headers
-
-    def parts_header(self, parts):
-        if parts is not None:
-            if isinstance(parts, list):
-=======
         return headers if headers is not None else {}
 
     def parts_header(self, parts):
         if parts is not None:
             if isinstance(parts, (list, tuple)):
->>>>>>> a0efd1ad
                 part = parts[0]
             else:
                 part = parts
 
-<<<<<<< HEAD
-            offset, length = part
-=======
             offset, length = part.offset, part.length
->>>>>>> a0efd1ad
+
+            if offset is None and length is None:
+                return {}
+
             if offset is None:
-                offset = 0
-
+                offset = ""
             start = offset
+
             end = ""
-
             if length is not None:
-                end = offset + length - 1
+                if isinstance(offset, int):
+                    end = offset + length - 1
+                else:
+                    end = length
 
             return {"Range": f"bytes={start}-{end}"}
         else:
