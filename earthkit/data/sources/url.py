# (C) Copyright 2020 ECMWF.
#
# This software is licensed under the terms of the Apache Licence Version 2.0
# which can be obtained at http://www.apache.org/licenses/LICENSE-2.0.
# In applying this licence, ECMWF does not waive the privileges and immunities
# granted to it by virtue of its status as an intergovernmental organisation
# nor does it submit to any jurisdiction.
#


import logging

from multiurl import Downloader

from earthkit.data.core.caching import cache_file
from earthkit.data.core.settings import SETTINGS
from earthkit.data.core.statistics import record_statistics
from earthkit.data.utils import progress_bar

from .file import FileSource

LOG = logging.getLogger(__name__)


def _ignore(*args, **kwargs):
    pass


def download_and_cache(
    url,
    *,
    owner="url",
    parts=None,
    verify=True,
    force=None,
    chunk_size=1024 * 1024,
    range_method="auto",
    http_headers=None,
    update_if_out_of_date=False,
    fake_headers=None,  # When HEAD is not allowed but you know the size
    **kwargs,
):
    # TODO: re-enable this feature
    extension = None

    LOG.debug("URL %s", url)

    downloader = Downloader(
        url,
        chunk_size=chunk_size,
        timeout=SETTINGS.get("url-download-timeout"),
        verify=verify,
        parts=parts,
        range_method=range_method,
        http_headers=http_headers,
        fake_headers=fake_headers,
        statistics_gatherer=record_statistics,
        progress_bar=progress_bar,
        resume_transfers=True,
        override_target_file=False,
        download_file_extension=".download",
    )

    if extension and extension[0] != ".":
        extension = "." + extension

    if extension is None:
        extension = downloader.extension()

    path = downloader.local_path()
    if path is not None:
        return

    def out_of_date(url, path, cache_data):
        if SETTINGS.get("check-out-of-date-urls") is False:
            return False

        if downloader.out_of_date(path, cache_data):
            if SETTINGS.get("download-out-of-date-urls") or update_if_out_of_date:
                LOG.warning(
                    "Invalidating cache version and re-downloading %s",
                    url,
                )
                return True
            else:
                LOG.warning(
                    "To enable automatic downloading of updated URLs set the 'download-out-of-date-urls'"
                    " setting to True",
                )
        return False

    if force is None:
        force = out_of_date

    def download(target, _):
        downloader.download(target)
        return downloader.cache_data()

    path = cache_file(
        owner,
        download,
        dict(url=url, parts=parts),
        extension=extension,
        force=force,
    )

    return path


class UrlBase(FileSource):
    def __init__(
        self,
        url,
        chunk_size=1024 * 1024,
        parts=None,
        filter=None,
        merger=None,
        verify=True,
        range_method="auto",
        http_headers=None,
        fake_headers=None,  # When HEAD is not allowed but you know the size
        stream=False,
        auth=None,
        **kwargs,
    ):
        super().__init__(filter=filter, merger=merger)

        self.url = url
        self.chunk_size = chunk_size
        self.parts = parts
        self.http_headers = http_headers
        self.auth = auth
        self.verify = verify
        self.range_method = range_method
        self.fake_headers = fake_headers
        self.stream = stream
        self._kwargs = kwargs
        LOG.debug(
            f"url={self.url} parts={self.parts} auth={self.auth} _kwargs={self._kwargs}"
        )

    def connect_to_mirror(self, mirror):
        return mirror.connection_for_url(self, self.url, self.parts)

    def prepare_headers(self, url):
        headers = {}
        if self.http_headers is not None:
            headers = dict(self.http_headers)

        if self.auth is not None:
            headers.update(self.auth.auth_header(url))

        if not headers:
            headers = None

        return headers

    def _get_parts(self, url):
        if isinstance(self.parts, dict):
            return self.parts.get(url, None)
        else:
            return self.parts

    def __repr__(self) -> str:
        return f"{self.__class__.__name__}({self.url})"


class Url(UrlBase):
    """Represent a URL source.

    Parameters
    ----------
    url: str, list, tuple
        Single url or a list/tuple of urls. A url item can be:

        * a str
        * a list/tuple of two items. The first item is the url as a str, while the second
          item defines the parts for the given url. In this case the ``parts`` kwargs
          cannot be used.

        When ``url`` is a list/tuple these two formats cannot be mixed so either all the url
        items are str or a list/tuple of url and parts.

    """

    def __init__(
        self,
        url,
        *,
        update_if_out_of_date=False,
        force=None,
        **kwargs,
    ):
        super().__init__(url, **kwargs)

        # TODO: re-enable this feature
        extension = None

        self.prepare()

        if not self.stream:
            self.update_if_out_of_date = update_if_out_of_date

<<<<<<< HEAD
            self.prepare()

=======
>>>>>>> 625df82e
            LOG.debug(
                (
                    f"url={self.url} parts={self.parts} auth={self.auth}) "
                    f"http_headers={self.http_headers} parts_kwargs={self.parts_kwargs}"
                    f" _kwargs={self._kwargs}"
                )
            )

            self.downloader = Downloader(
                self.url,
                chunk_size=self.chunk_size,
                timeout=SETTINGS.get("url-download-timeout"),
                verify=self.verify,
                range_method=self.range_method,
                http_headers=self.prepare_headers(self.url),
                fake_headers=self.fake_headers,
                statistics_gatherer=record_statistics,
                progress_bar=progress_bar,
                resume_transfers=True,
                override_target_file=False,
                download_file_extension=".download",
                **self.parts_kwargs,
            )

            if extension and extension[0] != ".":
                extension = "." + extension

            if extension is None:
                extension = self.downloader.extension()

            self.path = self.downloader.local_path()
            if self.path is not None:
                return

            if force is None:
                force = self.out_of_date

            def download(target, _):
                self.downloader.download(target)
                return self.downloader.cache_data()

            self.path = self.cache_file(
                download,
                dict(url=self.url, parts=self.parts),
                extension=extension,
                force=force,
            )

    def mutate(self):
        if self.stream:
            # create one stream source per url
            from multiurl.downloader import _canonicalize

            s = []
            _kwargs = dict(**self.parts_kwargs)
            # if self.parts is not None:
            #     _kwargs = {"parts": self.parts}
            urls, _ = _canonicalize(self.url, **_kwargs)

            for url, parts in urls:
                s.append(
                    SingleUrlStream(
                        url,
                        parts=parts,
                        verify=True,
                        range_method="auto",
                        http_headers=self.prepare_headers(url),
                        fake_headers=None,
                        auth=self.auth,
                    )
                )

            from .stream import _from_source

            return _from_source(s, **self._kwargs)
        else:
            return super().mutate()

    def prepare(self):
        # ensure no parts kwargs is used when the parts are defined together with the urls
        self.parts_kwargs = {}
        urls = self.url

        if not isinstance(urls, (list, tuple)):
            urls = [urls]

        # a single url as [url, parts] is not allowed by multiurl
        if (
            len(urls) == 2
            and isinstance(urls[0], str)
            and (urls[1] is None or isinstance(urls[1], (list, tuple)))
        ):
            if self.parts is not None:
<<<<<<< HEAD
                raise ValueError("cannot specify parts both as arg and kwarg")
=======
                raise ValueError("Cannot specify parts both as arg and kwarg")
>>>>>>> 625df82e
            self.url, self.parts = urls
            self.parts_kwargs = {"parts": self.parts}
        # each url is a [url, parts]
        elif isinstance(urls[0], (list, tuple)):
            if self.parts is not None:
<<<<<<< HEAD
                raise ValueError("cannot specify parts both as arg and kwarg")
=======
                raise ValueError("Cannot specify parts both as arg and kwarg")
>>>>>>> 625df82e
        # each url is a str
        else:
            self.parts_kwargs = {"parts": self.parts}

    def out_of_date(self, url, path, cache_data):
        if SETTINGS.get("check-out-of-date-urls") is False:
            return False

        if self.downloader.out_of_date(path, cache_data):
            if SETTINGS.get("download-out-of-date-urls") or self.update_if_out_of_date:
                LOG.warning(
                    "Invalidating cache version and re-downloading %s",
                    self.url,
                )
                return True
            else:
                LOG.warning(
                    "To enable automatic downloading of updated URLs set the 'download-out-of-date-urls'"
                    " setting to True",
                )
        return False


class RequestIterStreamer:
    """Expose fixed chunk-based stream reader used in mutiurl as a
    stream supporting a generic read method.
    """

    def __init__(self, iter_content):
        from collections import deque

        self.iter_content = iter_content
        self.content = deque()
        self.position = 0
        self.total = 0
        self.consumed = False

    def _ensure_content(self, size):
        while self.total < size:
            try:
                self.content.append(next(self.iter_content))
                self.total += len(self.content[-1])
            except StopIteration:
                break

    def _read(self, size):
        assert len(self.content) > 0

        start = self.position
        length = min(len(self.content[0]) - start, size)
        end = start + length
        data = self.content[0][start:end]
        last = 0
        size -= length

        if size > 0:
            d = [data]
            for i in range(1, len(self.content)):
                start = 0
                length = min(len(self.content[i]) - start, size)
                end = start + length
                d.append(self.content[i][start:end])
                last = i
                size -= length
                if size <= 0:
                    break
            data = data = b"".join(d)

        return data, last, end, size

    def read(self, size):
        if size <= 0 or self.consumed:
            return bytes()

        self._ensure_content(size)
        if len(self.content) == 0 or self.total == 0:
            self.close()
            return bytes()

        data, last, self.position, missing_size = self._read(size)
        # LOG.debug(f"{size=} {last=} pos={self.position} {missing_size=}")

        if missing_size > 0:
            self.close()
        else:
            if self.position == len(self.content[last]):
                last += 1
                self.position = 0

            if last > 0:
                for _ in range(0, last):
                    self.content.popleft()

            self.total = sum(len(x) for x in self.content)
            self.total -= self.position

        return data

    def peek(self, size):
        if size <= 0 or self.consumed:
            return bytes()

        self._ensure_content(size)
        data, _, _, _ = self._read(size)
        return data

    def close(self):
        if not self.closed:
            self._clear()

    @property
    def closed(self):
        return self.consumed

    def _clear(self):
        self.iter_content = None
        self.content.clear()
        self.position = 0
        self.consumed = True


class SingleUrlStream(UrlBase):
    def __init__(
        self,
        url,
        **kwargs,
    ):
        super().__init__(url, **kwargs)

        if isinstance(self.url, (list, tuple)):
            raise TypeError("Only a single url is supported")

        from urllib.parse import urlparse

        o = urlparse(self.url)
        if o.scheme not in ("http", "https"):
            raise NotImplementedError(f"Streams are not supported for {o.scheme} urls")

    def mutate(self):
        from .stream import _from_source

        return _from_source(self, **self._kwargs)

    def to_stream(self):
        downloader = Downloader(
            self.url,
            chunk_size=256,
            parts=self.parts,
            timeout=SETTINGS.get("url-download-timeout"),
            verify=self.verify,
            range_method=self.range_method,
            http_headers=self.prepare_headers(self.url),
            fake_headers=self.fake_headers,
            statistics_gatherer=_ignore,
            progress_bar=progress_bar,
            resume_transfers=False,
            override_target_file=False,
        )

        size, mode, skip, trust_size = downloader.estimate_size(None)
        stream = downloader.make_stream()
        return RequestIterStreamer(stream(chunk_size=self.chunk_size))


source = Url<|MERGE_RESOLUTION|>--- conflicted
+++ resolved
@@ -201,11 +201,6 @@
         if not self.stream:
             self.update_if_out_of_date = update_if_out_of_date
 
-<<<<<<< HEAD
-            self.prepare()
-
-=======
->>>>>>> 625df82e
             LOG.debug(
                 (
                     f"url={self.url} parts={self.parts} auth={self.auth}) "
@@ -299,21 +294,13 @@
             and (urls[1] is None or isinstance(urls[1], (list, tuple)))
         ):
             if self.parts is not None:
-<<<<<<< HEAD
-                raise ValueError("cannot specify parts both as arg and kwarg")
-=======
                 raise ValueError("Cannot specify parts both as arg and kwarg")
->>>>>>> 625df82e
             self.url, self.parts = urls
             self.parts_kwargs = {"parts": self.parts}
         # each url is a [url, parts]
         elif isinstance(urls[0], (list, tuple)):
             if self.parts is not None:
-<<<<<<< HEAD
-                raise ValueError("cannot specify parts both as arg and kwarg")
-=======
                 raise ValueError("Cannot specify parts both as arg and kwarg")
->>>>>>> 625df82e
         # each url is a str
         else:
             self.parts_kwargs = {"parts": self.parts}
