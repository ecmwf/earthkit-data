import numpy
import xarray
import xarray.core.indexing as indexing
from xarray.backends import BackendEntrypoint

from earthkit.data import from_source, from_object, FieldList
from earthkit.data.readers.netcdf import get_fields_from_ds
from earthkit.data.core import Base


DEFAULT_METADATA_KEYS = {
    "CF": [
        "shortName",
        "units",
        "name",
        "cfName",
        "cfVarName",
        "missingValue",
        "totalNumber",
        "numberOfDirections",
        "numberOfFrequencies",
        "NV",
        "gridDefinitionDescription",
    ]
}

def get_metadata_keys(tag, metadata):
    if tag =='describe':
        return metadata.describe_keys()
    
    if tag in DEFAULT_METADATA_KEYS:
        return DEFAULT_METADATA_KEYS[tag]
    
    print("Metadata tag not recognised, not adding any metadata to variables")
    return []

class EarthkitBackendArray(xarray.backends.common.BackendArray):
    def __init__(self, ekds, dims, shape, xp):
        super().__init__()
        self.ekds = ekds
        self.dims = dims
        self.shape = shape
        self.dtype = xp.float32
        self.xp = xp

    def __getitem__(self, key: xarray.core.indexing.ExplicitIndexer):
        indexing_support = indexing.IndexingSupport.BASIC
        raw_key, numpy_indices = indexing.decompose_indexer(
            key, self.shape, indexing_support
        )
        result = self._raw_indexing_method(raw_key.tuple)
        if numpy_indices.tuple:
            # index the loaded np.ndarray
            result = indexing.NdArrayLikeIndexingAdapter(result)[numpy_indices]
        return result
        # return indexing.explicit_indexing_adapter(
        #     key,
        #     self.shape,
        #     indexing.IndexingSupport.BASIC,
        #     self._raw_indexing_method,
        # )
        # bug in xarray here? tries to create a NumpyIndexingAdapter instead of NdArrayLikeIndexingAdapter
        # patched in local copy for now, but could construct this ourself

    def _raw_indexing_method(self, key: tuple):
        # must be threadsafe
        isels = dict(zip(self.dims, key))
        result = self.ekds.isel(**isels).to_numpy()
        # print(f"Loaded {self.xp.__name__} with shape: {result.shape}")

        # Loading as numpy but then converting. This needs to be changed upstream (eccodes)
        # to load directly into cupy.
        # Maybe some incompatibilities when trying to copy from FFI to cupy directly
        result = self.xp.asarray(result)

        return result


def _get_common_attributes(metadata, keys):
    common_entries = {}
    if len(metadata) > 0:
        common_entries = {key: metadata[0][key] for key in keys if key in metadata[0]}
        for dictionary in metadata[1:]:
            common_entries = {
                key: value
                for key, value in common_entries.items()
                if key in dictionary and common_entries[key] == dictionary[key]
            }
    return common_entries


class EarthkitObjectBackendEntrypoint(BackendEntrypoint):
    def open_dataset(
            self, ekds, drop_variables=None, dims_order=None, array_module=numpy,
            variable_metadata_keys = None
        ):

        if isinstance(variable_metadata_keys, str):
            variable_metadata_keys = get_metadata_keys(variable_metadata_keys, ekds[0].metadata())
            
        xp = array_module

        attributes = _get_common_attributes(ekds.metadata(), ekds._default_ls_keys())
        if hasattr(ekds, "path"):
            attributes["ekds_source"] = ekds.path

        vars = {}
        params = ekds.index("param")

        ekds.index("step")  # have to access this to make it appear below in indices()
        if dims_order is None:
            other_dims = [
                key for key in ekds.indices(squeeze=True).keys() if key != "param"
            ]
        else:
            other_dims = dims_order

        for param in params:
            ekds_param = ekds.sel(param=param)

            ek_param = ekds_param.to_tensor(*other_dims)
            dims = [key for key in ek_param.coords.keys() if key != "param"]

            backend_array = EarthkitBackendArray(ek_param, dims, ek_param.shape, xp)
            data = indexing.LazilyIndexedArray(backend_array)
            
<<<<<<< HEAD
            var_attrs = {"metadata": ek_param.source.metadata()[0]}
            print(var_attrs)
=======
            if variable_metadata_keys is None:
                var_attrs = {"metadata": ekds[0].metadata()}
            else:
                # Get metadata keys which are common for all fields, and not listed in dataset attrs
                var_attrs = _get_common_attributes(
                    ek_param.source.metadata(), [k for k in variable_metadata_keys if k not in attributes]
                )
>>>>>>> 6fba719d
            var = xarray.Variable(dims, data, attrs=var_attrs)
            vars[param] = var

        dataset = xarray.Dataset(vars, coords=ek_param.coords, attrs=attributes)

        return dataset

    @classmethod
    def guess_can_open(cls, ek_object):
        return isinstance(ek_object, Base)


class EarthkitBackendEntrypoint(EarthkitObjectBackendEntrypoint):
    def open_dataset(
        self, filename_or_obj, drop_variables=None, dims_order=None, array_module=numpy,
        variable_metadata_keys = None
    ):
        if isinstance(filename_or_obj, Base):
            ekds = filename_or_obj
        elif isinstance(filename_or_obj, str):  # TODO: Add Path? or handle with try statement
            ekds = from_source("file", filename_or_obj)
        else:
            ekds = from_object(filename_or_obj)

        return EarthkitObjectBackendEntrypoint.open_dataset(
            self, ekds, drop_variables=drop_variables, dims_order=dims_order, array_module=array_module,
            variable_metadata_keys=variable_metadata_keys
        )
    
    @classmethod
    def guess_can_open(cls, filename_or_obj):
        return True #  filename_or_obj.endswith(".grib")


@xarray.register_dataset_accessor("to_grib")
class GribSaver:
    def __init__(self, xarray_obj):
        self._obj = xarray_obj

    def __call__(self, filename):
        assert "ekds" in self._obj.attrs, "Dataset was not opened with earthkit backend"
        ekds = self._obj.attrs["ekds"]
        ekds.save(filename)

from itertools import product

def data_array_to_list(da):
    dims = [dim for dim in da.dims if dim not in ["values", "X", "Y", "lat", "lon"]]
    coords = {key: value for key, value in da.coords.items() if key in dims}

    data_list = []
    metadata_list = []
    for values in product(*[coords[dim].values for dim in dims]):
        local_coords = dict(zip(dims, values))
        xa_field = da.sel(**local_coords)
        if "metadata" not in da.attrs:
            raise ValueError("Metadata object not found in variable. Required for conversion to field list!")
        metadata = xa_field.attrs.pop("metadata", {})
        metadata = metadata.override(**local_coords)
        data_list.append(xa_field.values)
        metadata_list.append(metadata)
    return data_list, metadata_list


@xarray.register_dataset_accessor("to_fieldlist")
class FieldListMutator:
    def __init__(self, xarray_obj):
        self._obj = xarray_obj

    def __call__(self):
        ds = self._obj 

        data_list = []
        metadata_list = []
        for var in ds.data_vars:
            da = ds[var]
            da_data, da_metadata = data_array_to_list(da)
            data_list.extend(da_data)
            metadata_list.extend(da_metadata)
        field_list = FieldList.from_numpy(numpy.array(data_list), metadata_list)
        return field_list

@xarray.register_dataarray_accessor("to_fieldlist")
class FieldListMutator:
    def __init__(self, xarray_obj):
        self._obj = xarray_obj

    def __call__(self):
        da = self._obj 
        data_list, metadata_list = data_array_to_list(da)
        field_list = FieldList.from_numpy(numpy.array(data_list), metadata_list)
        return field_list<|MERGE_RESOLUTION|>--- conflicted
+++ resolved
@@ -124,10 +124,6 @@
             backend_array = EarthkitBackendArray(ek_param, dims, ek_param.shape, xp)
             data = indexing.LazilyIndexedArray(backend_array)
             
-<<<<<<< HEAD
-            var_attrs = {"metadata": ek_param.source.metadata()[0]}
-            print(var_attrs)
-=======
             if variable_metadata_keys is None:
                 var_attrs = {"metadata": ekds[0].metadata()}
             else:
@@ -135,7 +131,6 @@
                 var_attrs = _get_common_attributes(
                     ek_param.source.metadata(), [k for k in variable_metadata_keys if k not in attributes]
                 )
->>>>>>> 6fba719d
             var = xarray.Variable(dims, data, attrs=var_attrs)
             vars[param] = var
 
