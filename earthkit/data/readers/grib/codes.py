# (C) Copyright 2022 ECMWF.
#
# This software is licensed under the terms of the Apache Licence Version 2.0
# which can be obtained at http://www.apache.org/licenses/LICENSE-2.0.
# In applying this licence, ECMWF does not waive the privileges and immunities
# granted to it by virtue of its status as an intergovernmental organisation
# nor does it submit to any jurisdiction.
#

import datetime
import logging
import os
import threading
import time

import eccodes
import numpy as np

from earthkit.data.core import Base
from earthkit.data.utils.bbox import BoundingBox

LOG = logging.getLogger(__name__)

_GRIB_NAMESPACES = {"default": None}

for k in ("ls", "geography", "mars", "parameter", "statistics", "time", "vertical"):
    _GRIB_NAMESPACES[k] = k


def missing_is_none(x):
    return None if x == 2147483647 else x


# This does not belong here, should be in the C library
def get_messages_positions(path):
    fd = os.open(path, os.O_RDONLY)
    try:

        def get(count):
            buf = os.read(fd, count)
            assert len(buf) == count
            return int.from_bytes(
                buf,
                byteorder="big",
                signed=False,
            )

        offset = 0
        while True:
            code = os.read(fd, 4)
            if len(code) < 4:
                break

            if code != b"GRIB":
                offset = os.lseek(fd, offset + 1, os.SEEK_SET)
                continue

            length = get(3)
            edition = get(1)

            if edition == 1:
                if length & 0x800000:
                    sec1len = get(3)
                    os.lseek(fd, 4, os.SEEK_CUR)
                    flags = get(1)
                    os.lseek(fd, sec1len - 8, os.SEEK_CUR)

                    if flags & (1 << 7):
                        sec2len = get(3)
                        os.lseek(fd, sec2len - 3, os.SEEK_CUR)

                    if flags & (1 << 6):
                        sec3len = get(3)
                        os.lseek(fd, sec3len - 3, os.SEEK_CUR)

                    sec4len = get(3)

                    if sec4len < 120:
                        length &= 0x7FFFFF
                        length *= 120
                        length -= sec4len
                        length += 4

            if edition == 2:
                length = get(8)

            yield offset, length
            offset = os.lseek(fd, offset + length, os.SEEK_SET)

    finally:
        os.close(fd)


class CodesHandle(eccodes.Message):
    MISSING_VALUE = np.finfo(np.float32).max
    KEY_TYPES = {"s": str, "l": int, "d": float}

    def __init__(self, handle, path, offset):
        super().__init__(handle)
        self.path = path
        self.offset = offset

    # TODO: just a wrapper around the base class implementation to handle the
    # s,l,d qualifiers. Once these are implemented in the base class this method can
    # be removed. md5GridSection is also handled!
    def get(self, name, ktype=None, **kwargs):
        if name == "values":
            return self.get_values()
        elif name == "md5GridSection":
            return self.get_md5GridSection()

        if ktype is None:
            name, _, key_type_str = name.partition(":")
            if key_type_str in CodesHandle.KEY_TYPES:
                ktype = CodesHandle.KEY_TYPES[key_type_str]

        if "default" in kwargs:
            return super().get(name, ktype=ktype, **kwargs)
        else:
            # this will throw if name is not available
            return super()._get(name, ktype=ktype)

    def get_md5GridSection(self):
        # Special case because:
        #
        # 1) eccodes is returning size > 1 for 'md5GridSection'
        # (size = 16 : it is the number of bytes of the value)
        # This is already fixed in eccodes 2.27.1
        #
        # 2) sometimes (see below), the value for "shapeOfTheEarth" is inconsistent.
        # This impacts the (computed on-the-fly) value of "md5GridSection".
        # ----------------
        # Example of data with inconsistent values:
        # S2S data, origin='ecmf', param='tp', step='24', number='0', date=['20201203','20200702']
        # the 'md5GridSection' are different
        # This is because one has "shapeOfTheEarth" set to 0, the other to 6.
        # This is only impacting the metadata.
        # Since this has no impact on the data itself,
        # this is unlikely to be fixed. Therefore this hacky patch.
        #
        # Obviously, the patch causes an inconsistency between the value of md5GridSection
        # read by this code, and the value read by another code without this patch.

        save = eccodes.codes_get_long(self._handle, "shapeOfTheEarth")
        eccodes.codes_set_long(self._handle, "shapeOfTheEarth", 255)
        result = eccodes.codes_get_string(self._handle, "md5GridSection")
        eccodes.codes_set_long(self._handle, "shapeOfTheEarth", save)
        return result

    def get_string(self, name):
        return self.get(name, ktype=str)

    def get_long(self, name):
        return self.get(name, ktype=int)

    def as_namespace(self, namespace, param="shortName"):
        r = {}
        ignore = {
            "distinctLatitudes",
            "distinctLongitudes",
            "distinctLatitudes",
            "latLonValues",
            "latitudes",
            "longitudes",
            "values",
        }
        for key in self.keys(namespace=namespace):
            if key not in ignore:
                r[key] = self.get(param if key == "param" else key)
        return r

    # TODO: once missing value handling is implemented in the base class this method
    # can be removed
    def get_values(self):
        eccodes.codes_set(self._handle, "missingValue", CodesHandle.MISSING_VALUE)
        vals = eccodes.codes_get_values(self._handle)
        if self.get_long("bitmapPresent"):
            vals[vals == CodesHandle.MISSING_VALUE] = np.nan
        return vals

    def get_latitudes(self):
        return self.get("latitudes")

    def get_longitudes(self):
        return self.get("longitudes")

    def get_data_points(self):
        return eccodes.codes_grib_get_data(self._handle)

    def save(self, path):
        with open(path, "wb") as f:
            self.write_to(f)
            self.path = path
            self.offset = 0

    def read_bytes(self, offset, length):
        if self.path is not None:
            with open(self.path, "rb") as f:
                f.seek(offset)
                return f.read(length)


class ReaderLRUCache(dict):
    def __init__(self, size):
        self.readers = dict()
        self.lock = threading.Lock()
        self.size = size

    def __getitem__(self, path):
        key = (
            path,
            os.getpid(),
        )
        with self.lock:
            try:
                return super().__getitem__(key)
            except KeyError:
                pass

            c = self[key] = CodesReader(path)
            while len(self) >= self.size:
                _, oldest = min((v.last, k) for k, v in self.items())
                del self[oldest]

            return c


cache = ReaderLRUCache(32)  # TODO: Add to config


class CodesReader:
    def __init__(self, path):
        self.path = path
        self.lock = threading.Lock()
        # print("OPEN", self.path)
        self.file = open(self.path, "rb")
        self.last = time.time()

    def __del__(self):
        try:
            # print("CLOSE", self.path)
            self.file.close()
        except Exception:
            pass

    @classmethod
    def from_cache(cls, path):
        return cache[path]

    def at_offset(self, offset):
        with self.lock:
            self.last = time.time()
            self.file.seek(offset, 0)
            handle = eccodes.codes_new_from_file(
                self.file,
                eccodes.CODES_PRODUCT_GRIB,
            )
            assert handle is not None
            return CodesHandle(handle, self.path, offset)

    def __repr__(self):
        return f"{self.__class__.__name__}({self.path}"


class GribField(Base):
    r"""Represents a GRIB message in a GRIB file.

    Parameters
    ----------
    path: str
        Path to the GRIB file
    offset: number
        File offset of the message (in bytes)
    length: number
        Size of the message (in bytes)
    """

    def __init__(self, path, offset, length):
        self.path = path
        self._offset = offset
        self._length = length
        self._handle = None

    @property
    def handle(self):
        r""":class:`CodesHandle`: Gets an object providing access to the low level GRIB message structure."""
        if self._handle is None:
            assert self._offset is not None
            self._handle = CodesReader.from_cache(self.path).at_offset(self._offset)
        return self._handle

    @property
    def values(self):
        r"""ndarray: Gets the values stored in the GRIB field as a 1D ndarray."""
        return self.handle.get_values()

    @property
    def offset(self):
        r"""number: Gets the offset (in bytes) of the GRIB field within the GRIB file."""
        if self._offset is None:
            self._offset = int(self.handle.get("offset"))
        return self._offset

    @property
    def shape(self):
        r"""tuple: Gets the shape of the GRIB field. For structured grids the shape is a tuple
        in the form of (Nj, Ni) where:

        - ni: the number of gridpoints in i direction (longitude for a regular latitude-longitude grid)
        - nj: the number of gridpoints in j direction (latitude for a regular latitude-longitude grid)

        For other grid types the number of gridpoints is returned as ``(num,)``
        """
        Nj = missing_is_none(self.handle.get("Nj", default=None))
        Ni = missing_is_none(self.handle.get("Ni", default=None))
        if Ni is None or Nj is None:
            n = self.handle.get("numberOfDataPoints", default=None)
            return (n,)  # shape must be a tuple
        return (Nj, Ni)

<<<<<<< HEAD
    def data(self, *args, flatten=False):
=======
    def data(self, keys=("lat", "lon", "value"), flatten=False):
>>>>>>> dbdf7ba9
        r"""Returns the values and/or the geographical coordinates for each grid point.

        Parameters
        ----------
<<<<<<< HEAD
        keys: list, tuple
=======
        keys: :obj:`str`, :obj:`list` or :obj:`tuple`
>>>>>>> dbdf7ba9
            Specifies the type of data to be returned. Any combination of "lat", "lon" and "value"
            is allowed here.
        flatten: bool
            When it is True a flat ndarray per key is returned. Otherwise an ndarray with the field's
            :obj:`shape` is returned for each key.

        Returns
        -------
        ndarray or tuple of ndarrays
            When ``keys`` is a single value an ndarray is returned. Otherwise a tuple containing one ndarray
            per key is returned (following the order in ``keys``).

        Note
        ----
<<<<<<< HEAD
            See also: :obj:`to_points`, :obj:`to_numpy`, :obj:`values`.
        """
        keys = dict(
=======
            See also: :obj:`to_points`, :obj:`to_numpy` and :obj:`values`.
        """
        _keys = dict(
>>>>>>> dbdf7ba9
            lat=self.handle.get_latitudes,
            lon=self.handle.get_longitudes,
            value=self.handle.get_values,
        )

        if isinstance(keys, str):
            keys = [keys]

        for k in keys:
            if k not in _keys:
                raise ValueError(f"data: invalid argument: {k}")

        r = [_keys[k]() for k in keys]
        if not flatten:
            shape = self.shape
            r = [x.reshape(shape) for x in r]
        return r[0] if len(r) == 1 else tuple(r)

    def to_numpy(self, flatten=False):
        r"""Returns the values stored in the GRIB field as an ndarray.

        Parameters
        ----------
        flatten: bool
            When it is True a flat ndarray is returned. Otherwise an ndarray with the field's
<<<<<<< HEAD
            ``shape`` is returned.
=======
            :obj:`shape` is returned.
>>>>>>> dbdf7ba9

        Returns
        -------
        ndarray
            Field values

        """
        return self.values if flatten else self.values.reshape(self.shape)

<<<<<<< HEAD
    def to_points(self, flatten=True):
=======
    def to_points(self, flatten=False):
>>>>>>> dbdf7ba9
        r"""Returns the latitudes/longitudes of all the gridpoints in the field.

        Parameters
        ----------
        flatten: bool
            When it is True 1D ndarrays are returned. Otherwise ndarrays with the field's
<<<<<<< HEAD
            ``shape`` are returned.
=======
            :obj:`shape` are returned.
>>>>>>> dbdf7ba9

        Returns
        -------
        dict
            Dictionary with items "lat" and "lon", containing the ndarrays of the latitudes and
            longitudes, respectively.

        """
<<<<<<< HEAD
        lon, lat = self.data("lon", "lat", flatten=flatten)
=======
        lon, lat = self.data(("lon", "lat"), flatten=flatten)
>>>>>>> dbdf7ba9
        return dict(lon=lon, lat=lat)

    def __repr__(self):
        return "GribField(%s,%s,%s,%s,%s,%s)" % (
            self.handle.get("shortName", default=None),
            self.handle.get("levelist", default=None),
            self.handle.get("date", default=None),
            self.handle.get("time", default=None),
            self.handle.get("step", default=None),
            self.handle.get("number", default=None),
        )

<<<<<<< HEAD
    def datetime(self, **kwargs):
        r"""Returns the data and time of the GRIB message.
=======
    def datetime(self):
        r"""Returns the date and time of the GRIB message.
>>>>>>> dbdf7ba9

        Returns
        -------
        dict of datatime.datetime
            Dict with items "base_time" and "valid_time".
        """
        return {
            "base_time": self._base_datetime(),
            "valid_time": self._valid_datetime(),
        }

    def _base_datetime(self):
        date = self.handle.get("date", default=None)
        time = self.handle.get("time", default=None)
        return datetime.datetime(
            date // 10000,
            date % 10000 // 100,
            date % 100,
            time // 100,
            time % 100,
        )

    def _valid_datetime(self):
        step = self.handle.get("endStep", default=None)
        return self._base_datetime() + datetime.timedelta(hours=step)

    def proj_string(self):
        return self.proj_target_string()

    def proj_source_string(self):
        return self.handle.get("projSourceString", default=None)

    def proj_target_string(self):
        return self.handle.get("projTargetString", default=None)

    def bounding_box(self):
        r"""Returns the bounding box of the field.

        Returns
        -------
        :class:`BoundingBox`
        """
        return BoundingBox(
            north=self.handle.get("latitudeOfFirstGridPointInDegrees", default=None),
            south=self.handle.get("latitudeOfLastGridPointInDegrees", default=None),
            west=self.handle.get("longitudeOfFirstGridPointInDegrees", default=None),
            east=self.handle.get("longitudeOfLastGridPointInDegrees", default=None),
        )

    def _attributes(self, names):
        result = {}
        for name in names:
            result[name] = self.handle.get(name, default=None)
        return result

    def _get(self, name):
        """Private, for testing only"""
        # paramId is renamed as param to get rid of the
        # additional '.128' (in earthkit/data/scripts/grib.py)
        if name == "param":
            name = "paramId"
        return self.handle.get(name)

    # TODO: move it into core or util
    @staticmethod
    def _parse_metadata_args(*args, namespace=None, astype=None):
        key = []
        key_arg_type = None
        if len(args) == 1 and isinstance(args[0], str):
            key_arg_type = str
        elif len(args) >= 1:
            key_arg_type = tuple
            for k in args:
                if isinstance(k, list):
                    key_arg_type = list

        for k in args:
            if isinstance(k, str):
                key.append(k)
            elif isinstance(k, (list, tuple)):
                key.extend(k)
            else:
                raise ValueError(f"metadata: invalid key argument={k}")

        if key:
            if namespace is not None:
                if not isinstance(namespace, str):
                    raise ValueError(
                        f"metadata: namespace={namespace} must be a str when key specified"
                    )

            if isinstance(astype, (list, tuple)):
                if len(astype) != len(key):
                    if len(astype) == 1:
                        astype = [astype[0]] * len(key)
                    else:
                        raise ValueError(
                            "metadata: astype must have the same number of items as key"
                        )
            else:
                astype = [astype] * len(key)

        if namespace is None:
            namespace = []
        elif isinstance(namespace, str):
            namespace = [namespace]

        return (key, namespace, astype, key_arg_type)

    def metadata(self, *keys, namespace=None, astype=None, **kwargs):
        r"""Returns metadata values from the GRIB message.

        Parameters
        ----------
        *keys: :obj:`str`, :obj:`list` or :obj:`tuple`
            Positional arguments specifying metadata keys. Only ecCodes GRIB keys can be used
            here. Can be empty, in this case all the keys from the specified ``namespace`` will
            be used.
        namespace: :obj:`str`, :obj:`list` or :obj:`tuple`
            The namespace to choose the ``keys`` from. Any :xref:`eccodes_namespace` can be used here.
            :obj:`metadata` also defines the "default" namespace, which contains all the
            GRIB keys that ecCodes can access without specifying a namespace.
            When ``keys`` is empty and ``namespace`` is None all
            the available namespaces will be used. When ``keys`` is non empty ``namespace`` cannot
            specify multiple values.
        astype: type name, :obj:`list` or :obj:`tuple`
            Return types for ``keys``. A single value is accepted and applied to all the ``keys``.
            Otherwise, must have same the number of elements as ``keys``. Only used when
            ``keys`` is not empty.
        **kwargs:
            Other keyword arguments:

            * default: value, optional
                Specifies the same default value for all the ``keys`` specified. When ``default`` is
                **not present** and a key is not found :obj:`metadata` will raise KeyError.

        Returns
        -------
        single value, :obj:`list`, :obj:`tuple` or :obj:`dict`
            - when ``keys`` is not empty:
                - single value when ``keys`` is a str
                - otherwise the same type as that of ``keys`` (:obj:`lits` or :obj:`tuple`)
            - when ``keys`` is empty:
                - when ``namespace`` is :obj:`str` returns a :obj:`dict` with the keys and values
                  in that namespace
                - otherwise returns a :obj:`dict` with one item per namespace (dict of dict)

        Raises
        ------
        KeyError
            If a key is not found in the message and no ``default`` is set.


        Examples
        --------
        Getting keys with their native type:

        >>> import earthkit.data
        >>> ds = earthkit.data.from_source("file", "docs/examples/test.grib")
        >>> ds[0].metadata("param")
        '2t'
        >>> ds[0].metadata("param", "units")
        ('2t', 'K')
        >>> ds[0].metadata(("param", "units"))
        ('2t', 'K')
        >>> ds[0].metadata(["param", "units"])
        ['2t', 'K']
        >>> ds[0].metadata(["param"])
        ['2t']
        >>> ds[0].metadata("badkey")
        KeyError: 'badkey'
        >>> ds[0].metadata("badkey", default=None)
        <BLANKLINE>

        Prescribing key types:

        >>> ds[0].metadata("centre", astype=int)
        98
        >>> ds[0].metadata(["paramId", "centre"], astype=int)
        [167, 98]
        >>> ds[0].metadata(["centre", "centre"], astype=[int, str])
        [98, 'ecmf']

        Using namespaces:

        >>> ds[0].metadata(namespace="parameter")
        {'centre': 'ecmf', 'paramId': 167, 'units': 'K', 'name': '2 metre temperature', 'shortName': '2t'}
        >>> ds[0].metadata(namespace=["parameter", "vertical"])
        {'parameter': {'centre': 'ecmf', 'paramId': 167, 'units': 'K', 'name': '2 metre temperature',
         'shortName': '2t'},
         'vertical': {'typeOfLevel': 'surface', 'level': 0}}
        >>> r = ds[0].metadata()
        >>> r.keys()
        dict_keys(['default', 'ls', 'geography', 'mars', 'parameter', 'statistics', 'time', 'vertical'])

        """

<<<<<<< HEAD
    def metadata(self, *keys, namespace=None, astype=None, **kwargs):
        r"""Returns metadata values from the GRIB message.

        Parameters
        ----------
        keys: :obj:`str`, :obj:`list` or :obj:`tuple`
            Metadata keys. Only ecCodes keys can be used here. Can be empty, in this case all the keys from
            the specified ``namespace`` will be used.
        namespace: :obj:`str`, :obj:`list` or :obj:`tuple`
            The `ecCodes namespace
            <https://confluence.ecmwf.int/display/UDOC/What+are+namespaces+-+ecCodes+GRIB+FAQ>`_ to
            choose the ``keys`` from. When ``namespace`` is none all the available namespaces will be used.
        astype: type name or :obj:`tuple`
            Return types for ``keys``. A single value is accepted and applied to all the ``keys``.
            Otherwise, must have same number of elements as ``keys``. Only used when ``keys`` is not empty.
        **kwargs:
            Other keyword arguments:

            * default: value, optional
                Specifies the same default value for all the ``keys`` specified. When it is **not present**
                and a key is not found :obj:`metadata` will raise ValueError.

        Returns
        -------
        single value, :obj:`tuple` or :obj:`dict`
            When no ``namespace`` or a single ``namespace`` is specified:

            - return a single value when ``keys`` contains a single value
            - returns :obj:`tuple`  when ``keys`` contains multiple values

            When multiple ``namespace``\ s are specified it returns a :obj:`dict` with one item per namespace.

        Raises
        ------
        ValueError
            If a key is not found in the message and no ``default`` is set.


        Examples
        --------
        Getting keys with their native type:

        >>> import earthkit.data
        >>> ds = earthkit.data.from_source("file", "docs/examples/test.grib")
        >>> ds[0].metadata("param")
        '2t'
        >>> ds[0].metadata(["param", "units"])
        ('2t', 'K')
        >>> ds[0].metadata("badkey")
        KeyError: 'badkey'
        >>> ds[0].metadata("badkey", default=None)
        <BLANKLINE>

        Prescribing key types:

        >>> ds[0].metadata("centre", astype=int)
        98
        >>> ds[0].metadata(["paramId", "centre"], astype=int)
        (167, 98)
        >>> ds[0].metadata(["centre", "centre"], astype=(int, str))
        (98, 'ecmf')

        Using namespaces:

        >>> ds[0].metadata(namespace="parameter")
        {'centre': 'ecmf', 'paramId': 167, 'units': 'K', 'name': '2 metre temperature', 'shortName': '2t'}
        >>> ds[0].metadata(namespace=["parameter", "vertical"])
        {'parameter': {'centre': 'ecmf', 'paramId': 167, 'units': 'K', 'name': '2 metre temperature',
         'shortName': '2t'},
         'vertical': {'typeOfLevel': 'surface', 'level': 0}}

        """

=======
>>>>>>> dbdf7ba9
        def _key_name(key):
            if key == "param":
                key = "shortName"
            elif key == "_param_id":
                key = "paramId"
            return key

<<<<<<< HEAD
        key, namespace, astype = self._parse_metadata_args(
=======
        key, namespace, astype, key_arg_type = self._parse_metadata_args(
>>>>>>> dbdf7ba9
            *keys, namespace=namespace, astype=astype
        )

        assert isinstance(key, list)
        assert isinstance(namespace, (list, tuple))

        if key:
            assert isinstance(astype, (list, tuple))
            if namespace and namespace[0] != "default":
                key = [namespace[0] + "." + k for k in key]

            r = [
                self.handle.get(_key_name(k), ktype=kt, **kwargs)
                for k, kt in zip(key, astype)
            ]

            if key_arg_type == str:
                return r[0]
            elif key_arg_type == tuple:
                return tuple(r)
            else:
                return r
        else:
            if len(namespace) == 0:
                namespace = _GRIB_NAMESPACES.keys()

            r = {
                ns: self.handle.as_namespace(_GRIB_NAMESPACES.get(ns, ns))
                for ns in namespace
            }
            if len(r) == 1:
                return r[namespace[0]]
            else:
                return r

    def __getitem__(self, key):
        """Returns the value of the metadata ``key``."""
        return self.metadata(key)

    def dump(self, namespace=None, **kwargs):
        r"""Generates dump with all the metadata keys belonging to ``namespace``.

        Parameters
        ----------
        namespace: :obj:`str`, :obj:`list` or :obj:`tuple`
<<<<<<< HEAD
            The `ecCodes namespace(s)
            <https://confluence.ecmwf.int/display/UDOC/What+are+namespaces+-+ecCodes+GRIB+FAQ>`_.
=======
            The namespace to dump. Any :xref:`eccodes_namespace` can be used here.
            :obj:`dump` also defines the "default" namespace, which contains all the GRIB keys
            that ecCodes can access without specifying a namespace.
>>>>>>> dbdf7ba9
            When ``namespace`` is None all the available namespaces will be used.
        **kwargs:
            Other keyword arguments:

            print: bool, optional
                Enables printing the dump to the standard output when not in a Jupyter notebook.
                Default: False
            html: bool, optional
                Enables generating HTML based content in a Jupyter notebook. Default: True


        Returns
        -------
        html or dict
            - When in Jupyter notebook returns HTML code providing a tabbed interface to browse the
              dump content. When ``html`` is False a dict is returned.
            - dict otherwise. When ``print`` is True also prints the dict to stdout.
<<<<<<< HEAD
=======


        Examples
        --------
        :ref:`/examples/grib_metadata.ipynb`

>>>>>>> dbdf7ba9
        """
        from earthkit.data.utils.summary import format_info

        namespace = _GRIB_NAMESPACES.keys() if namespace is None else [namespace]
        r = [
            {
                "title": ns,
                "data": self.handle.as_namespace(_GRIB_NAMESPACES.get(ns)),
                "tooltip": f"Keys in the ecCodes {ns} namespace",
            }
            for ns in namespace
        ]

        return format_info(
            r, selected="parameter", details=self.__class__.__name__, **kwargs
        )

    def write(self, f):
<<<<<<< HEAD
        r"""Write the message to a file object.
=======
        r"""Writes the message to a file object.
>>>>>>> dbdf7ba9

        Parameters
        ----------
        f: file object
            The target file object.
        """
        # assert isinstance(f, io.IOBase)
        self.handle.write_to(f)

    def message(self):
        r"""Returns a buffer containing the encoded message.

        Returns
        -------
        bytes
        """
        return self.handle.get_buffer()<|MERGE_RESOLUTION|>--- conflicted
+++ resolved
@@ -318,20 +318,12 @@
             return (n,)  # shape must be a tuple
         return (Nj, Ni)
 
-<<<<<<< HEAD
-    def data(self, *args, flatten=False):
-=======
     def data(self, keys=("lat", "lon", "value"), flatten=False):
->>>>>>> dbdf7ba9
         r"""Returns the values and/or the geographical coordinates for each grid point.
 
         Parameters
         ----------
-<<<<<<< HEAD
-        keys: list, tuple
-=======
         keys: :obj:`str`, :obj:`list` or :obj:`tuple`
->>>>>>> dbdf7ba9
             Specifies the type of data to be returned. Any combination of "lat", "lon" and "value"
             is allowed here.
         flatten: bool
@@ -346,15 +338,9 @@
 
         Note
         ----
-<<<<<<< HEAD
-            See also: :obj:`to_points`, :obj:`to_numpy`, :obj:`values`.
-        """
-        keys = dict(
-=======
             See also: :obj:`to_points`, :obj:`to_numpy` and :obj:`values`.
         """
         _keys = dict(
->>>>>>> dbdf7ba9
             lat=self.handle.get_latitudes,
             lon=self.handle.get_longitudes,
             value=self.handle.get_values,
@@ -380,11 +366,7 @@
         ----------
         flatten: bool
             When it is True a flat ndarray is returned. Otherwise an ndarray with the field's
-<<<<<<< HEAD
-            ``shape`` is returned.
-=======
             :obj:`shape` is returned.
->>>>>>> dbdf7ba9
 
         Returns
         -------
@@ -394,22 +376,14 @@
         """
         return self.values if flatten else self.values.reshape(self.shape)
 
-<<<<<<< HEAD
-    def to_points(self, flatten=True):
-=======
     def to_points(self, flatten=False):
->>>>>>> dbdf7ba9
         r"""Returns the latitudes/longitudes of all the gridpoints in the field.
 
         Parameters
         ----------
         flatten: bool
             When it is True 1D ndarrays are returned. Otherwise ndarrays with the field's
-<<<<<<< HEAD
-            ``shape`` are returned.
-=======
             :obj:`shape` are returned.
->>>>>>> dbdf7ba9
 
         Returns
         -------
@@ -418,11 +392,7 @@
             longitudes, respectively.
 
         """
-<<<<<<< HEAD
-        lon, lat = self.data("lon", "lat", flatten=flatten)
-=======
         lon, lat = self.data(("lon", "lat"), flatten=flatten)
->>>>>>> dbdf7ba9
         return dict(lon=lon, lat=lat)
 
     def __repr__(self):
@@ -435,13 +405,8 @@
             self.handle.get("number", default=None),
         )
 
-<<<<<<< HEAD
-    def datetime(self, **kwargs):
-        r"""Returns the data and time of the GRIB message.
-=======
     def datetime(self):
         r"""Returns the date and time of the GRIB message.
->>>>>>> dbdf7ba9
 
         Returns
         -------
@@ -639,82 +604,6 @@
 
         """
 
-<<<<<<< HEAD
-    def metadata(self, *keys, namespace=None, astype=None, **kwargs):
-        r"""Returns metadata values from the GRIB message.
-
-        Parameters
-        ----------
-        keys: :obj:`str`, :obj:`list` or :obj:`tuple`
-            Metadata keys. Only ecCodes keys can be used here. Can be empty, in this case all the keys from
-            the specified ``namespace`` will be used.
-        namespace: :obj:`str`, :obj:`list` or :obj:`tuple`
-            The `ecCodes namespace
-            <https://confluence.ecmwf.int/display/UDOC/What+are+namespaces+-+ecCodes+GRIB+FAQ>`_ to
-            choose the ``keys`` from. When ``namespace`` is none all the available namespaces will be used.
-        astype: type name or :obj:`tuple`
-            Return types for ``keys``. A single value is accepted and applied to all the ``keys``.
-            Otherwise, must have same number of elements as ``keys``. Only used when ``keys`` is not empty.
-        **kwargs:
-            Other keyword arguments:
-
-            * default: value, optional
-                Specifies the same default value for all the ``keys`` specified. When it is **not present**
-                and a key is not found :obj:`metadata` will raise ValueError.
-
-        Returns
-        -------
-        single value, :obj:`tuple` or :obj:`dict`
-            When no ``namespace`` or a single ``namespace`` is specified:
-
-            - return a single value when ``keys`` contains a single value
-            - returns :obj:`tuple`  when ``keys`` contains multiple values
-
-            When multiple ``namespace``\ s are specified it returns a :obj:`dict` with one item per namespace.
-
-        Raises
-        ------
-        ValueError
-            If a key is not found in the message and no ``default`` is set.
-
-
-        Examples
-        --------
-        Getting keys with their native type:
-
-        >>> import earthkit.data
-        >>> ds = earthkit.data.from_source("file", "docs/examples/test.grib")
-        >>> ds[0].metadata("param")
-        '2t'
-        >>> ds[0].metadata(["param", "units"])
-        ('2t', 'K')
-        >>> ds[0].metadata("badkey")
-        KeyError: 'badkey'
-        >>> ds[0].metadata("badkey", default=None)
-        <BLANKLINE>
-
-        Prescribing key types:
-
-        >>> ds[0].metadata("centre", astype=int)
-        98
-        >>> ds[0].metadata(["paramId", "centre"], astype=int)
-        (167, 98)
-        >>> ds[0].metadata(["centre", "centre"], astype=(int, str))
-        (98, 'ecmf')
-
-        Using namespaces:
-
-        >>> ds[0].metadata(namespace="parameter")
-        {'centre': 'ecmf', 'paramId': 167, 'units': 'K', 'name': '2 metre temperature', 'shortName': '2t'}
-        >>> ds[0].metadata(namespace=["parameter", "vertical"])
-        {'parameter': {'centre': 'ecmf', 'paramId': 167, 'units': 'K', 'name': '2 metre temperature',
-         'shortName': '2t'},
-         'vertical': {'typeOfLevel': 'surface', 'level': 0}}
-
-        """
-
-=======
->>>>>>> dbdf7ba9
         def _key_name(key):
             if key == "param":
                 key = "shortName"
@@ -722,11 +611,7 @@
                 key = "paramId"
             return key
 
-<<<<<<< HEAD
-        key, namespace, astype = self._parse_metadata_args(
-=======
         key, namespace, astype, key_arg_type = self._parse_metadata_args(
->>>>>>> dbdf7ba9
             *keys, namespace=namespace, astype=astype
         )
 
@@ -772,14 +657,9 @@
         Parameters
         ----------
         namespace: :obj:`str`, :obj:`list` or :obj:`tuple`
-<<<<<<< HEAD
-            The `ecCodes namespace(s)
-            <https://confluence.ecmwf.int/display/UDOC/What+are+namespaces+-+ecCodes+GRIB+FAQ>`_.
-=======
             The namespace to dump. Any :xref:`eccodes_namespace` can be used here.
             :obj:`dump` also defines the "default" namespace, which contains all the GRIB keys
             that ecCodes can access without specifying a namespace.
->>>>>>> dbdf7ba9
             When ``namespace`` is None all the available namespaces will be used.
         **kwargs:
             Other keyword arguments:
@@ -797,15 +677,12 @@
             - When in Jupyter notebook returns HTML code providing a tabbed interface to browse the
               dump content. When ``html`` is False a dict is returned.
             - dict otherwise. When ``print`` is True also prints the dict to stdout.
-<<<<<<< HEAD
-=======
 
 
         Examples
         --------
         :ref:`/examples/grib_metadata.ipynb`
 
->>>>>>> dbdf7ba9
         """
         from earthkit.data.utils.summary import format_info
 
@@ -824,11 +701,7 @@
         )
 
     def write(self, f):
-<<<<<<< HEAD
-        r"""Write the message to a file object.
-=======
         r"""Writes the message to a file object.
->>>>>>> dbdf7ba9
 
         Parameters
         ----------
