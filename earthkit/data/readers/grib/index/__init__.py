--- conflicted
+++ resolved
@@ -13,13 +13,8 @@
 from abc import abstractmethod
 
 from earthkit.data.core.fieldlist import FieldList
-<<<<<<< HEAD
 from earthkit.data.core.index import MaskIndex, MultiIndex
-from earthkit.data.decorators import alias_argument
-=======
-from earthkit.data.core.index import Index, MaskIndex, MultiIndex
 from earthkit.data.decorators import alias_argument, detect_out_filename
->>>>>>> 72bd65af
 from earthkit.data.indexing.database import (
     FILEPARTS_KEY_NAMES,
     MORE_KEY_NAMES,
