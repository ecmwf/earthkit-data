# (C) Copyright 2022 ECMWF.
#
# This software is licensed under the terms of the Apache Licence Version 2.0
# which can be obtained at http://www.apache.org/licenses/LICENSE-2.0.
# In applying this licence, ECMWF does not waive the privileges and immunities
# granted to it by virtue of its status as an intergovernmental organisation
# nor does it submit to any jurisdiction.
#

import logging
import math
import os
from abc import abstractmethod

from earthkit.data.core.index import Index, MaskIndex, MultiIndex
from earthkit.data.decorators import alias_argument
from earthkit.data.indexing.database import (
    FILEPARTS_KEY_NAMES,
    MORE_KEY_NAMES,
    MORE_KEY_NAMES_WITH_UNDERSCORE,
    STATISTICS_KEY_NAMES,
)
from earthkit.data.readers.grib.codes import GribField
from earthkit.data.readers.grib.fieldlist import FieldListMixin
from earthkit.data.utils import progress_bar
from earthkit.data.utils.availability import Availability

LOG = logging.getLogger(__name__)


<<<<<<< HEAD
class FieldSet(FieldSetMixin, Index):
    r"""Represents a list of
    :obj:`GribField <data.readers.grib.codes.GribField>`\ s.

    We can **iterate** through the fields as follows:

    >>> import earthkit.data
    >>> ds = earthkit.data.from_source("file", "docs/examples/test6.grib")
    >>> len(ds)
    6
    >>> for f in ds:
    ...     print(f)
    ...
    GribField(t,1000,20180801,1200,0,0)
    GribField(u,1000,20180801,1200,0,0)
    GribField(v,1000,20180801,1200,0,0)
    GribField(t,850,20180801,1200,0,0)
    GribField(u,850,20180801,1200,0,0)
    GribField(v,850,20180801,1200,0,0)

    :obj:`Fieldset` objects can be **concatenated** with the + operator:

    >>> import earthkit.data
    >>> ds1 = earthkit.data.from_source("file", "docs/examples/test.grib")
    >>> len(ds1)
    2
    >>> ds2 = earthkit.data.from_source("file", "docs/examples/test6.grib")
    >>> len(ds2)
    6
    >>> ds = ds1 + ds2
    >>> len(ds)
    8

    Standard Python slicing works:

    >>> import earthkit.data
    >>> ds = earthkit.data.from_source("file", "docs/examples/test6.grib")
    >>> len(ds)
    6
    >>> ds[0]
    GribField(t,1000,20180801,1200,0,0)
    >>> for f in ds[0:3]:
    ...     print(f)
    GribField(t,1000,20180801,1200,0,0)
    GribField(u,1000,20180801,1200,0,0)
    GribField(v,1000,20180801,1200,0,0)
    >>> for f in ds[0:4:2]:
    ...     print(f)
    GribField(t,1000,20180801,1200,0,0)
    GribField(v,1000,20180801,1200,0,0)
    >>> ds[-1]
    GribField(v,850,20180801,1200,0,0)
    >>> for f in ds[-2:]:
    ...     print(f)
    GribField(u,850,20180801,1200,0,0)
    GribField(v,850,20180801,1200,0,0)

    Slicing also works with a list or an ndarray:

    >>> for f in ds[[1, 3]]:
    ...     print(f)
    ...
    GribField(u,1000,20180801,1200,0,0)
    GribField(t,850,20180801,1200,0,0)
    >>> for f in ds[np.array([1, 3])]:
    ...     print(f)
    ...
    GribField(u,1000,20180801,1200,0,0)
    GribField(t,850,20180801,1200,0,0)

    """

=======
class FieldList(FieldListMixin, Index):
>>>>>>> da4e09a3
    _availability = None

    def __init__(self, *args, **kwargs):
        if self.availability_path is not None and os.path.exists(
            self.availability_path
        ):
            self._availability = Availability(self.availability_path)

        Index.__init__(self, *args, **kwargs)

    @classmethod
    def new_mask_index(self, *args, **kwargs):
        return MaskFieldList(*args, **kwargs)

    @property
    def availability_path(self):
        return None

    @classmethod
    def merge(cls, sources):
        assert all(isinstance(_, FieldList) for _ in sources)
        return MultiFieldList(sources)

    def _custom_availability(self, ignore_keys=None, filter_keys=lambda k: True):
        def dicts():
            for i in progress_bar(
                iterable=range(len(self)), desc="Building availability"
            ):
                dic = self.get_metadata(i)

                for k in list(dic.keys()):
                    if not filter_keys(k):
                        dic.pop(k)
                        continue
                    if ignore_keys and k in ignore_keys:
                        dic.pop(k)
                        continue
                    if dic[k] is None:
                        dic.pop(k)
                        continue

                yield dic

        from earthkit.data.utils.availability import Availability

        return Availability(dicts())

    @property
    def availability(self):
        if self._availability is not None:
            return self._availability
        LOG.debug("Building availability")

        self._availability = self._custom_availability(
            ignore_keys=FILEPARTS_KEY_NAMES
            + STATISTICS_KEY_NAMES
            + MORE_KEY_NAMES_WITH_UNDERSCORE
            + MORE_KEY_NAMES
        )
        return self.availability

    def _is_full_hypercube(self):
        non_empty_coords = {
            k: v
            for k, v in self.availability._tree.unique_values().items()
            if len(v) > 1
        }
        expected_size = math.prod([len(v) for k, v in non_empty_coords.items()])
        return len(self) == expected_size

    @alias_argument("levelist", ["level", "levellist"])
    @alias_argument("levtype", ["leveltype"])
    @alias_argument("param", ["variable", "parameter"])
    @alias_argument("number", ["realization", "realisation"])
    @alias_argument("class", "klass")
    def _normalize_kwargs_names(self, **kwargs):
        return kwargs


class MaskFieldList(FieldList, MaskIndex):
    def __init__(self, *args, **kwargs):
        MaskIndex.__init__(self, *args, **kwargs)


class MultiFieldList(FieldList, MultiIndex):
    def __init__(self, *args, **kwargs):
        MultiIndex.__init__(self, *args, **kwargs)


class FieldListInFiles(FieldList):
    # Remote FieldLists (with urls) are also here,
    # as the actual fieldlist is accessed on a file in cache.
    # This class changes the interface (_getitem__ and __len__)
    # into the interface (part and number_of_parts).
    def __getitem__(self, n):
        if isinstance(n, int):
            part = self.part(n if n >= 0 else len(self) + n)
            return GribField(part.path, part.offset, part.length)
        else:
            return super().__getitem__(n)

    def __len__(self):
        return self.number_of_parts()

    @abstractmethod
    def part(self, n):
        self._not_implemented()

    @abstractmethod
    def number_of_parts(self):
        self._not_implemented()<|MERGE_RESOLUTION|>--- conflicted
+++ resolved
@@ -28,8 +28,7 @@
 LOG = logging.getLogger(__name__)
 
 
-<<<<<<< HEAD
-class FieldSet(FieldSetMixin, Index):
+class FieldList(FieldListMixin, Index):
     r"""Represents a list of
     :obj:`GribField <data.readers.grib.codes.GribField>`\ s.
 
@@ -101,9 +100,6 @@
 
     """
 
-=======
-class FieldList(FieldListMixin, Index):
->>>>>>> da4e09a3
     _availability = None
 
     def __init__(self, *args, **kwargs):
